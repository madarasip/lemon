--- conflicted
+++ resolved
@@ -71,37 +71,22 @@
   SupplyMap supply;
   FlowMap flow;
   BarrierMap bar;
-<<<<<<< HEAD
   VType v;
   bool b;
 
-  typedef Circulation<Digraph, CapMap, CapMap, DeltaMap>
+  typedef Circulation<Digraph, CapMap, CapMap, SupplyMap>
             ::SetFlowMap<FlowMap>
             ::SetElevator<Elev>
             ::SetStandardElevator<LinkedElev>
             ::Create CirculationType;
-  CirculationType circ_test(g, lcap, ucap, delta);
+  CirculationType circ_test(g, lcap, ucap, supply);
   const CirculationType& const_circ_test = circ_test;
    
   circ_test
-    .lowerCapMap(lcap)
-    .upperCapMap(ucap)
-    .deltaMap(delta)
+    .lowerMap(lcap)
+    .upperMap(ucap)
+    .supplyMap(supply)
     .flowMap(flow);
-=======
-
-  Circulation<Digraph, CapMap, CapMap, SupplyMap>
-    ::SetFlowMap<FlowMap>
-    ::SetElevator<Elev>
-    ::SetStandardElevator<LinkedElev>
-    ::Create circ_test(g,lcap,ucap,supply);
-
-  circ_test.lowerMap(lcap);
-  circ_test.upperMap(ucap);
-  circ_test.supplyMap(supply);
-  flow = circ_test.flowMap();
-  circ_test.flowMap(flow);
->>>>>>> 48414943
 
   circ_test.init();
   circ_test.greedyInit();
