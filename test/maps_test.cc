/* -*- mode: C++; indent-tabs-mode: nil; -*-
 *
 * This file is a part of LEMON, a generic C++ optimization library.
 *
 * Copyright (C) 2003-2009
 * Egervary Jeno Kombinatorikus Optimalizalasi Kutatocsoport
 * (Egervary Research Group on Combinatorial Optimization, EGRES).
 *
 * Permission to use, modify and distribute this software is granted
 * provided that this copyright notice appears in all copies. For
 * precise terms see the accompanying LICENSE file.
 *
 * This software is provided "AS IS" with no warranty of any kind,
 * express or implied, and with no claim as to its suitability for any
 * purpose.
 *
 */

#include <deque>
#include <set>

#include <lemon/concept_check.h>
#include <lemon/concepts/maps.h>
#include <lemon/maps.h>
<<<<<<< HEAD
#include <lemon/list_graph.h>
=======
#include <lemon/smart_graph.h>
>>>>>>> 089af848

#include "test_tools.h"

using namespace lemon;
using namespace lemon::concepts;

struct A {};
inline bool operator<(A, A) { return true; }
struct B {};

class C {
  int x;
public:
  C(int _x) : x(_x) {}
};

class F {
public:
  typedef A argument_type;
  typedef B result_type;

  B operator()(const A&) const { return B(); }
private:
  F& operator=(const F&);
};

int func(A) { return 3; }

int binc(int a, B) { return a+1; }

typedef ReadMap<A, double> DoubleMap;
typedef ReadWriteMap<A, double> DoubleWriteMap;
typedef ReferenceMap<A, double, double&, const double&> DoubleRefMap;

typedef ReadMap<A, bool> BoolMap;
typedef ReadWriteMap<A, bool> BoolWriteMap;
typedef ReferenceMap<A, bool, bool&, const bool&> BoolRefMap;

int main()
{
  // Map concepts
  checkConcept<ReadMap<A,B>, ReadMap<A,B> >();
  checkConcept<ReadMap<A,C>, ReadMap<A,C> >();
  checkConcept<WriteMap<A,B>, WriteMap<A,B> >();
  checkConcept<WriteMap<A,C>, WriteMap<A,C> >();
  checkConcept<ReadWriteMap<A,B>, ReadWriteMap<A,B> >();
  checkConcept<ReadWriteMap<A,C>, ReadWriteMap<A,C> >();
  checkConcept<ReferenceMap<A,B,B&,const B&>, ReferenceMap<A,B,B&,const B&> >();
  checkConcept<ReferenceMap<A,C,C&,const C&>, ReferenceMap<A,C,C&,const C&> >();

  // NullMap
  {
    checkConcept<ReadWriteMap<A,B>, NullMap<A,B> >();
    NullMap<A,B> map1;
    NullMap<A,B> map2 = map1;
    map1 = nullMap<A,B>();
  }

  // ConstMap
  {
    checkConcept<ReadWriteMap<A,B>, ConstMap<A,B> >();
    checkConcept<ReadWriteMap<A,C>, ConstMap<A,C> >();
    ConstMap<A,B> map1;
    ConstMap<A,B> map2 = B();
    ConstMap<A,B> map3 = map1;
    map1 = constMap<A>(B());
    map1 = constMap<A,B>();
    map1.setAll(B());
    ConstMap<A,C> map4(C(1));
    ConstMap<A,C> map5 = map4;
    map4 = constMap<A>(C(2));
    map4.setAll(C(3));

    checkConcept<ReadWriteMap<A,int>, ConstMap<A,int> >();
    check(constMap<A>(10)[A()] == 10, "Something is wrong with ConstMap");

    checkConcept<ReadWriteMap<A,int>, ConstMap<A,Const<int,10> > >();
    ConstMap<A,Const<int,10> > map6;
    ConstMap<A,Const<int,10> > map7 = map6;
    map6 = constMap<A,int,10>();
    map7 = constMap<A,Const<int,10> >();
    check(map6[A()] == 10 && map7[A()] == 10,
          "Something is wrong with ConstMap");
  }

  // IdentityMap
  {
    checkConcept<ReadMap<A,A>, IdentityMap<A> >();
    IdentityMap<A> map1;
    IdentityMap<A> map2 = map1;
    map1 = identityMap<A>();

    checkConcept<ReadMap<double,double>, IdentityMap<double> >();
    check(identityMap<double>()[1.0] == 1.0 &&
          identityMap<double>()[3.14] == 3.14,
          "Something is wrong with IdentityMap");
  }

  // RangeMap
  {
    checkConcept<ReferenceMap<int,B,B&,const B&>, RangeMap<B> >();
    RangeMap<B> map1;
    RangeMap<B> map2(10);
    RangeMap<B> map3(10,B());
    RangeMap<B> map4 = map1;
    RangeMap<B> map5 = rangeMap<B>();
    RangeMap<B> map6 = rangeMap<B>(10);
    RangeMap<B> map7 = rangeMap(10,B());

    checkConcept< ReferenceMap<int, double, double&, const double&>,
                  RangeMap<double> >();
    std::vector<double> v(10, 0);
    v[5] = 100;
    RangeMap<double> map8(v);
    RangeMap<double> map9 = rangeMap(v);
    check(map9.size() == 10 && map9[2] == 0 && map9[5] == 100,
          "Something is wrong with RangeMap");
  }

  // SparseMap
  {
    checkConcept<ReferenceMap<A,B,B&,const B&>, SparseMap<A,B> >();
    SparseMap<A,B> map1;
    SparseMap<A,B> map2 = B();
    SparseMap<A,B> map3 = sparseMap<A,B>();
    SparseMap<A,B> map4 = sparseMap<A>(B());

    checkConcept< ReferenceMap<double, int, int&, const int&>,
                  SparseMap<double, int> >();
    std::map<double, int> m;
    SparseMap<double, int> map5(m);
    SparseMap<double, int> map6(m,10);
    SparseMap<double, int> map7 = sparseMap(m);
    SparseMap<double, int> map8 = sparseMap(m,10);

    check(map5[1.0] == 0 && map5[3.14] == 0 &&
          map6[1.0] == 10 && map6[3.14] == 10,
          "Something is wrong with SparseMap");
    map5[1.0] = map6[3.14] = 100;
    check(map5[1.0] == 100 && map5[3.14] == 0 &&
          map6[1.0] == 10 && map6[3.14] == 100,
          "Something is wrong with SparseMap");
  }

  // ComposeMap
  {
    typedef ComposeMap<DoubleMap, ReadMap<B,A> > CompMap;
    checkConcept<ReadMap<B,double>, CompMap>();
    CompMap map1 = CompMap(DoubleMap(),ReadMap<B,A>());
    CompMap map2 = composeMap(DoubleMap(), ReadMap<B,A>());

    SparseMap<double, bool> m1(false); m1[3.14] = true;
    RangeMap<double> m2(2); m2[0] = 3.0; m2[1] = 3.14;
    check(!composeMap(m1,m2)[0] && composeMap(m1,m2)[1],
          "Something is wrong with ComposeMap")
  }

  // CombineMap
  {
    typedef CombineMap<DoubleMap, DoubleMap, std::plus<double> > CombMap;
    checkConcept<ReadMap<A,double>, CombMap>();
    CombMap map1 = CombMap(DoubleMap(), DoubleMap());
    CombMap map2 = combineMap(DoubleMap(), DoubleMap(), std::plus<double>());

    check(combineMap(constMap<B,int,2>(), identityMap<B>(), &binc)[B()] == 3,
          "Something is wrong with CombineMap");
  }

  // FunctorToMap, MapToFunctor
  {
    checkConcept<ReadMap<A,B>, FunctorToMap<F,A,B> >();
    checkConcept<ReadMap<A,B>, FunctorToMap<F> >();
    FunctorToMap<F> map1;
    FunctorToMap<F> map2 = FunctorToMap<F>(F());
    B b = functorToMap(F())[A()];

    checkConcept<ReadMap<A,B>, MapToFunctor<ReadMap<A,B> > >();
    MapToFunctor<ReadMap<A,B> > map = MapToFunctor<ReadMap<A,B> >(ReadMap<A,B>());

    check(functorToMap(&func)[A()] == 3,
          "Something is wrong with FunctorToMap");
    check(mapToFunctor(constMap<A,int>(2))(A()) == 2,
          "Something is wrong with MapToFunctor");
    check(mapToFunctor(functorToMap(&func))(A()) == 3 &&
          mapToFunctor(functorToMap(&func))[A()] == 3,
          "Something is wrong with FunctorToMap or MapToFunctor");
    check(functorToMap(mapToFunctor(constMap<A,int>(2)))[A()] == 2,
          "Something is wrong with FunctorToMap or MapToFunctor");
  }

  // ConvertMap
  {
    checkConcept<ReadMap<double,double>,
      ConvertMap<ReadMap<double, int>, double> >();
    ConvertMap<RangeMap<bool>, int> map1(rangeMap(1, true));
    ConvertMap<RangeMap<bool>, int> map2 = convertMap<int>(rangeMap(2, false));
  }

  // ForkMap
  {
    checkConcept<DoubleWriteMap, ForkMap<DoubleWriteMap, DoubleWriteMap> >();

    typedef RangeMap<double> RM;
    typedef SparseMap<int, double> SM;
    RM m1(10, -1);
    SM m2(-1);
    checkConcept<ReadWriteMap<int, double>, ForkMap<RM, SM> >();
    checkConcept<ReadWriteMap<int, double>, ForkMap<SM, RM> >();
    ForkMap<RM, SM> map1(m1,m2);
    ForkMap<SM, RM> map2 = forkMap(m2,m1);
    map2.set(5, 10);
    check(m1[1] == -1 && m1[5] == 10 && m2[1] == -1 &&
          m2[5] == 10 && map2[1] == -1 && map2[5] == 10,
          "Something is wrong with ForkMap");
  }

  // Arithmetic maps:
  // - AddMap, SubMap, MulMap, DivMap
  // - ShiftMap, ShiftWriteMap, ScaleMap, ScaleWriteMap
  // - NegMap, NegWriteMap, AbsMap
  {
    checkConcept<DoubleMap, AddMap<DoubleMap,DoubleMap> >();
    checkConcept<DoubleMap, SubMap<DoubleMap,DoubleMap> >();
    checkConcept<DoubleMap, MulMap<DoubleMap,DoubleMap> >();
    checkConcept<DoubleMap, DivMap<DoubleMap,DoubleMap> >();

    ConstMap<int, double> c1(1.0), c2(3.14);
    IdentityMap<int> im;
    ConvertMap<IdentityMap<int>, double> id(im);
    check(addMap(c1,id)[0] == 1.0  && addMap(c1,id)[10] == 11.0,
          "Something is wrong with AddMap");
    check(subMap(id,c1)[0] == -1.0 && subMap(id,c1)[10] == 9.0,
          "Something is wrong with SubMap");
    check(mulMap(id,c2)[0] == 0    && mulMap(id,c2)[2]  == 6.28,
          "Something is wrong with MulMap");
    check(divMap(c2,id)[1] == 3.14 && divMap(c2,id)[2]  == 1.57,
          "Something is wrong with DivMap");

    checkConcept<DoubleMap, ShiftMap<DoubleMap> >();
    checkConcept<DoubleWriteMap, ShiftWriteMap<DoubleWriteMap> >();
    checkConcept<DoubleMap, ScaleMap<DoubleMap> >();
    checkConcept<DoubleWriteMap, ScaleWriteMap<DoubleWriteMap> >();
    checkConcept<DoubleMap, NegMap<DoubleMap> >();
    checkConcept<DoubleWriteMap, NegWriteMap<DoubleWriteMap> >();
    checkConcept<DoubleMap, AbsMap<DoubleMap> >();

    check(shiftMap(id, 2.0)[1] == 3.0 && shiftMap(id, 2.0)[10] == 12.0,
          "Something is wrong with ShiftMap");
    check(shiftWriteMap(id, 2.0)[1] == 3.0 &&
          shiftWriteMap(id, 2.0)[10] == 12.0,
          "Something is wrong with ShiftWriteMap");
    check(scaleMap(id, 2.0)[1] == 2.0 && scaleMap(id, 2.0)[10] == 20.0,
          "Something is wrong with ScaleMap");
    check(scaleWriteMap(id, 2.0)[1] == 2.0 &&
          scaleWriteMap(id, 2.0)[10] == 20.0,
          "Something is wrong with ScaleWriteMap");
    check(negMap(id)[1] == -1.0 && negMap(id)[-10] == 10.0,
          "Something is wrong with NegMap");
    check(negWriteMap(id)[1] == -1.0 && negWriteMap(id)[-10] == 10.0,
          "Something is wrong with NegWriteMap");
    check(absMap(id)[1] == 1.0 && absMap(id)[-10] == 10.0,
          "Something is wrong with AbsMap");
  }

  // Logical maps:
  // - TrueMap, FalseMap
  // - AndMap, OrMap
  // - NotMap, NotWriteMap
  // - EqualMap, LessMap
  {
    checkConcept<BoolMap, TrueMap<A> >();
    checkConcept<BoolMap, FalseMap<A> >();
    checkConcept<BoolMap, AndMap<BoolMap,BoolMap> >();
    checkConcept<BoolMap, OrMap<BoolMap,BoolMap> >();
    checkConcept<BoolMap, NotMap<BoolMap> >();
    checkConcept<BoolWriteMap, NotWriteMap<BoolWriteMap> >();
    checkConcept<BoolMap, EqualMap<DoubleMap,DoubleMap> >();
    checkConcept<BoolMap, LessMap<DoubleMap,DoubleMap> >();

    TrueMap<int> tm;
    FalseMap<int> fm;
    RangeMap<bool> rm(2);
    rm[0] = true; rm[1] = false;
    check(andMap(tm,rm)[0] && !andMap(tm,rm)[1] &&
          !andMap(fm,rm)[0] && !andMap(fm,rm)[1],
          "Something is wrong with AndMap");
    check(orMap(tm,rm)[0] && orMap(tm,rm)[1] &&
          orMap(fm,rm)[0] && !orMap(fm,rm)[1],
          "Something is wrong with OrMap");
    check(!notMap(rm)[0] && notMap(rm)[1],
          "Something is wrong with NotMap");
    check(!notWriteMap(rm)[0] && notWriteMap(rm)[1],
          "Something is wrong with NotWriteMap");

    ConstMap<int, double> cm(2.0);
    IdentityMap<int> im;
    ConvertMap<IdentityMap<int>, double> id(im);
    check(lessMap(id,cm)[1] && !lessMap(id,cm)[2] && !lessMap(id,cm)[3],
          "Something is wrong with LessMap");
    check(!equalMap(id,cm)[1] && equalMap(id,cm)[2] && !equalMap(id,cm)[3],
          "Something is wrong with EqualMap");
  }

  // LoggerBoolMap
  {
    typedef std::vector<int> vec;
    vec v1;
    vec v2(10);
    LoggerBoolMap<std::back_insert_iterator<vec> >
      map1(std::back_inserter(v1));
    LoggerBoolMap<vec::iterator> map2(v2.begin());
    map1.set(10, false);
    map1.set(20, true);   map2.set(20, true);
    map1.set(30, false);  map2.set(40, false);
    map1.set(50, true);   map2.set(50, true);
    map1.set(60, true);   map2.set(60, true);
    check(v1.size() == 3 && v2.size() == 10 &&
          v1[0]==20 && v1[1]==50 && v1[2]==60 &&
          v2[0]==20 && v2[1]==50 && v2[2]==60,
          "Something is wrong with LoggerBoolMap");

    int i = 0;
    for ( LoggerBoolMap<vec::iterator>::Iterator it = map2.begin();
          it != map2.end(); ++it )
      check(v1[i++] == *it, "Something is wrong with LoggerBoolMap");
  }
  
  // CrossRefMap
  {
    typedef ListDigraph Graph;
    DIGRAPH_TYPEDEFS(Graph);

    checkConcept<ReadWriteMap<Node, int>,
                 CrossRefMap<Graph, Node, int> >();
    
    Graph gr;
    typedef CrossRefMap<Graph, Node, char> CRMap;
    typedef CRMap::ValueIterator ValueIt;
    CRMap map(gr);
    
    Node n0 = gr.addNode();
    Node n1 = gr.addNode();
    Node n2 = gr.addNode();
    
    map.set(n0, 'A');
    map.set(n1, 'B');
    map.set(n2, 'C');
    map.set(n2, 'A');
    map.set(n0, 'C');

    check(map[n0] == 'C' && map[n1] == 'B' && map[n2] == 'A',
          "Wrong CrossRefMap");
    check(map('A') == n2 && map.inverse()['A'] == n2, "Wrong CrossRefMap");
    check(map('B') == n1 && map.inverse()['B'] == n1, "Wrong CrossRefMap");
    check(map('C') == n0 && map.inverse()['C'] == n0, "Wrong CrossRefMap");

    ValueIt it = map.beginValue();
    check(*it++ == 'A' && *it++ == 'B' && *it++ == 'C' &&
          it == map.endValue(), "Wrong value iterator");
  }

  // Iterable bool map
  {
    typedef SmartGraph Graph;
    typedef SmartGraph::Node Item;

    typedef IterableBoolMap<SmartGraph, SmartGraph::Node> Ibm;
    checkConcept<ReferenceMap<Item, bool, bool&, const bool&>, Ibm>();

    const int num = 10;
    Graph g;
    std::vector<Item> items;
    for (int i = 0; i < num; ++i) {
      items.push_back(g.addNode());
    }

    Ibm map1(g, true);
    int n = 0;
    for (Ibm::TrueIt it(map1); it != INVALID; ++it) {
      check(map1[static_cast<Item>(it)], "Wrong TrueIt");
      ++n;
    }
    check(n == num, "Wrong number");

    n = 0;
    for (Ibm::ItemIt it(map1, true); it != INVALID; ++it) {
        check(map1[static_cast<Item>(it)], "Wrong ItemIt for true");
        ++n;
    }
    check(n == num, "Wrong number");
    check(Ibm::FalseIt(map1) == INVALID, "Wrong FalseIt");
    check(Ibm::ItemIt(map1, false) == INVALID, "Wrong ItemIt for false");

    map1[items[5]] = true;

    n = 0;
    for (Ibm::ItemIt it(map1, true); it != INVALID; ++it) {
        check(map1[static_cast<Item>(it)], "Wrong ItemIt for true");
        ++n;
    }
    check(n == num, "Wrong number");

    map1[items[num / 2]] = false;
    check(map1[items[num / 2]] == false, "Wrong map value");

    n = 0;
    for (Ibm::TrueIt it(map1); it != INVALID; ++it) {
        check(map1[static_cast<Item>(it)], "Wrong TrueIt for true");
        ++n;
    }
    check(n == num - 1, "Wrong number");

    n = 0;
    for (Ibm::FalseIt it(map1); it != INVALID; ++it) {
        check(!map1[static_cast<Item>(it)], "Wrong FalseIt for true");
        ++n;
    }
    check(n == 1, "Wrong number");

    map1[items[0]] = false;
    check(map1[items[0]] == false, "Wrong map value");

    map1[items[num - 1]] = false;
    check(map1[items[num - 1]] == false, "Wrong map value");

    n = 0;
    for (Ibm::TrueIt it(map1); it != INVALID; ++it) {
        check(map1[static_cast<Item>(it)], "Wrong TrueIt for true");
        ++n;
    }
    check(n == num - 3, "Wrong number");
    check(map1.trueNum() == num - 3, "Wrong number");

    n = 0;
    for (Ibm::FalseIt it(map1); it != INVALID; ++it) {
        check(!map1[static_cast<Item>(it)], "Wrong FalseIt for true");
        ++n;
    }
    check(n == 3, "Wrong number");
    check(map1.falseNum() == 3, "Wrong number");
  }

  // Iterable int map
  {
    typedef SmartGraph Graph;
    typedef SmartGraph::Node Item;
    typedef IterableIntMap<SmartGraph, SmartGraph::Node> Iim;

    checkConcept<ReferenceMap<Item, int, int&, const int&>, Iim>();

    const int num = 10;
    Graph g;
    std::vector<Item> items;
    for (int i = 0; i < num; ++i) {
      items.push_back(g.addNode());
    }

    Iim map1(g);
    check(map1.size() == 0, "Wrong size");

    for (int i = 0; i < num; ++i) {
      map1[items[i]] = i;
    }
    check(map1.size() == num, "Wrong size");

    for (int i = 0; i < num; ++i) {
      Iim::ItemIt it(map1, i);
      check(static_cast<Item>(it) == items[i], "Wrong value");
      ++it;
      check(static_cast<Item>(it) == INVALID, "Wrong value");
    }

    for (int i = 0; i < num; ++i) {
      map1[items[i]] = i % 2;
    }
    check(map1.size() == 2, "Wrong size");

    int n = 0;
    for (Iim::ItemIt it(map1, 0); it != INVALID; ++it) {
      check(map1[static_cast<Item>(it)] == 0, "Wrong value");
      ++n;
    }
    check(n == (num + 1) / 2, "Wrong number");

    for (Iim::ItemIt it(map1, 1); it != INVALID; ++it) {
      check(map1[static_cast<Item>(it)] == 1, "Wrong value");
      ++n;
    }
    check(n == num, "Wrong number");

  }

  // Iterable value map
  {
    typedef SmartGraph Graph;
    typedef SmartGraph::Node Item;
    typedef IterableValueMap<SmartGraph, SmartGraph::Node, double> Ivm;

    checkConcept<ReadWriteMap<Item, double>, Ivm>();

    const int num = 10;
    Graph g;
    std::vector<Item> items;
    for (int i = 0; i < num; ++i) {
      items.push_back(g.addNode());
    }

    Ivm map1(g, 0.0);
    check(distance(map1.beginValue(), map1.endValue()) == 1, "Wrong size");
    check(*map1.beginValue() == 0.0, "Wrong value");

    for (int i = 0; i < num; ++i) {
      map1.set(items[i], static_cast<double>(i));
    }
    check(distance(map1.beginValue(), map1.endValue()) == num, "Wrong size");

    for (int i = 0; i < num; ++i) {
      Ivm::ItemIt it(map1, static_cast<double>(i));
      check(static_cast<Item>(it) == items[i], "Wrong value");
      ++it;
      check(static_cast<Item>(it) == INVALID, "Wrong value");
    }

    for (Ivm::ValueIterator vit = map1.beginValue();
         vit != map1.endValue(); ++vit) {
      check(map1[static_cast<Item>(Ivm::ItemIt(map1, *vit))] == *vit,
            "Wrong ValueIterator");
    }

    for (int i = 0; i < num; ++i) {
      map1.set(items[i], static_cast<double>(i % 2));
    }
    check(distance(map1.beginValue(), map1.endValue()) == 2, "Wrong size");

    int n = 0;
    for (Ivm::ItemIt it(map1, 0.0); it != INVALID; ++it) {
      check(map1[static_cast<Item>(it)] == 0.0, "Wrong value");
      ++n;
    }
    check(n == (num + 1) / 2, "Wrong number");

    for (Ivm::ItemIt it(map1, 1.0); it != INVALID; ++it) {
      check(map1[static_cast<Item>(it)] == 1.0, "Wrong value");
      ++n;
    }
    check(n == num, "Wrong number");

  }
  return 0;
}<|MERGE_RESOLUTION|>--- conflicted
+++ resolved
@@ -22,11 +22,7 @@
 #include <lemon/concept_check.h>
 #include <lemon/concepts/maps.h>
 #include <lemon/maps.h>
-<<<<<<< HEAD
-#include <lemon/list_graph.h>
-=======
 #include <lemon/smart_graph.h>
->>>>>>> 089af848
 
 #include "test_tools.h"
 
@@ -353,10 +349,10 @@
           it != map2.end(); ++it )
       check(v1[i++] == *it, "Something is wrong with LoggerBoolMap");
   }
-  
+
   // CrossRefMap
   {
-    typedef ListDigraph Graph;
+    typedef SmartDigraph Graph;
     DIGRAPH_TYPEDEFS(Graph);
 
     checkConcept<ReadWriteMap<Node, int>,
@@ -387,7 +383,7 @@
     check(*it++ == 'A' && *it++ == 'B' && *it++ == 'C' &&
           it == map.endValue(), "Wrong value iterator");
   }
-
+  
   // Iterable bool map
   {
     typedef SmartGraph Graph;
