--- conflicted
+++ resolved
@@ -7,14 +7,10 @@
         test/test_tools.h
 
 check_PROGRAMS += \
-<<<<<<< HEAD
 	test/digraph_test \
         test/dim_test \
 	test/graph_test \
-=======
-        test/dim_test \
         test/maps_test \
->>>>>>> 64aa4034
         test/random_test \
         test/test_tools_fail \
         test/test_tools_pass
@@ -22,15 +18,11 @@
 TESTS += $(check_PROGRAMS)
 XFAIL_TESTS += test/test_tools_fail$(EXEEXT)
 
-<<<<<<< HEAD
 test_digraph_test_SOURCES = test/digraph_test.cc
 test_dim_test_SOURCES = test/dim_test.cc
 #test_error_test_SOURCES = test/error_test.cc
 test_graph_test_SOURCES = test/graph_test.cc
-=======
-test_dim_test_SOURCES = test/dim_test.cc
 test_maps_test_SOURCES = test/maps_test.cc
->>>>>>> 64aa4034
 test_random_test_SOURCES = test/random_test.cc
 test_test_tools_fail_SOURCES = test/test_tools_fail.cc
 test_test_tools_pass_SOURCES = test/test_tools_pass.cc