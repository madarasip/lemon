--- conflicted
+++ resolved
@@ -5,23 +5,17 @@
         test/test_tools.h
 
 check_PROGRAMS += \
-<<<<<<< HEAD
         test/dim_test \
+        test/maps_test \
         test/random_test \
-=======
-        test/maps_test \
->>>>>>> a137a872
         test/test_tools_fail \
         test/test_tools_pass
 
 TESTS += $(check_PROGRAMS)
 XFAIL_TESTS += test/test_tools_fail$(EXEEXT)
 
-<<<<<<< HEAD
 test_dim_test_SOURCES = test/dim_test.cc
+test_maps_test_SOURCES = test/maps_test.cc
 test_random_test_SOURCES = test/random_test.cc
-=======
-test_maps_test_SOURCES = test/maps_test.cc
->>>>>>> a137a872
 test_test_tools_fail_SOURCES = test/test_tools_fail.cc
 test_test_tools_pass_SOURCES = test/test_tools_pass.cc