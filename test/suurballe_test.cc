--- conflicted
+++ resolved
@@ -128,15 +128,9 @@
     const_suurb_test.potentialMap();
   k = const_suurb_test.pathNum();
   Path<Digraph> p = const_suurb_test.path(k);
-<<<<<<< HEAD
-
-  ignore_unused_variable_warning(fm);
-  ignore_unused_variable_warning(pm);
-=======
-  
+
   ::lemon::ignore_unused_variable_warning(fm);
   ::lemon::ignore_unused_variable_warning(pm);
->>>>>>> 7b391e25
 }
 
 // Check the feasibility of the flow
