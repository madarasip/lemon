--- conflicted
+++ resolved
@@ -1901,23 +1901,13 @@
   /// \brief General cross reference graph map type.
 
   /// This class provides simple invertable graph maps.
-<<<<<<< HEAD
   /// It wraps a standard graph map (\c NodeMap, \c ArcMap or \c EdgeMap)
   /// and if a key is set to a new value, then stores it in the inverse map.
-=======
-  /// It wraps an arbitrary \ref concepts::ReadWriteMap "ReadWriteMap"
-  /// and if a key is set to a new value then store it
-  /// in the inverse map.
->>>>>>> 089af848
   /// The values of the map can be accessed
   /// with stl compatible forward iterator.
   ///
   /// This type is not reference map, so it cannot be modified with
-<<<<<<< HEAD
   /// the subscript operator.
-=======
-  /// the subscription operator.
->>>>>>> 089af848
   ///
   /// \tparam GR The graph type.
   /// \tparam K The key type of the map (\c GR::Node, \c GR::Arc or
@@ -2347,7 +2337,7 @@
   /// the keys.
   ///
   /// This type is a reference map, so it can be modified with the
-  /// subscription operator.
+  /// subscript operator.
   ///
   /// \tparam GR The graph type.
   /// \tparam K The key type of the map (\c GR::Node, \c GR::Arc or
@@ -2714,7 +2704,7 @@
   /// mapped to the value.
   ///
   /// This type is a reference map, so it can be modified with the
-  /// subscription operator.
+  /// subscript operator.
   ///
   /// \note The size of the data structure depends on the largest
   /// value in the map.
@@ -3005,7 +2995,7 @@
   /// with stl compatible forward iterator.
   ///
   /// This type is not reference map, so it cannot be modified with
-  /// the subscription operator.
+  /// the subscript operator.
   ///
   /// \tparam GR The graph type.
   /// \tparam K The key type of the map (\c GR::Node, \c GR::Arc or
