/* -*- mode: C++; indent-tabs-mode: nil; -*-
 *
 * This file is a part of LEMON, a generic C++ optimization library.
 *
 * Copyright (C) 2003-2009
 * Egervary Jeno Kombinatorikus Optimalizalasi Kutatocsoport
 * (Egervary Research Group on Combinatorial Optimization, EGRES).
 *
 * Permission to use, modify and distribute this software is granted
 * provided that this copyright notice appears in all copies. For
 * precise terms see the accompanying LICENSE file.
 *
 * This software is provided "AS IS" with no warranty of any kind,
 * express or implied, and with no claim as to its suitability for any
 * purpose.
 *
 */

#ifndef LEMON_CIRCULATION_H
#define LEMON_CIRCULATION_H

#include <lemon/tolerance.h>
#include <lemon/elevator.h>

///\ingroup max_flow
///\file
///\brief Push-relabel algorithm for finding a feasible circulation.
///
namespace lemon {

  /// \brief Default traits class of Circulation class.
  ///
  /// Default traits class of Circulation class.
  ///
  /// \tparam GR Type of the digraph the algorithm runs on.
  /// \tparam LM The type of the lower bound map.
  /// \tparam UM The type of the upper bound (capacity) map.
  /// \tparam SM The type of the supply map.
  template <typename GR, typename LM,
            typename UM, typename SM>
  struct CirculationDefaultTraits {

    /// \brief The type of the digraph the algorithm runs on.
    typedef GR Digraph;

    /// \brief The type of the lower bound map.
    ///
    /// The type of the map that stores the lower bounds on the arcs.
    /// It must conform to the \ref concepts::ReadMap "ReadMap" concept.
    typedef LM LowerMap;

    /// \brief The type of the upper bound (capacity) map.
    ///
    /// The type of the map that stores the upper bounds (capacities)
    /// on the arcs.
    /// It must conform to the \ref concepts::ReadMap "ReadMap" concept.
    typedef UM UpperMap;

    /// \brief The type of supply map.
    ///
    /// The type of the map that stores the signed supply values of the 
    /// nodes. 
    /// It must conform to the \ref concepts::ReadMap "ReadMap" concept.
    typedef SM SupplyMap;

    /// \brief The type of the flow values.
    typedef typename SupplyMap::Value Flow;

    /// \brief The type of the map that stores the flow values.
    ///
    /// The type of the map that stores the flow values.
    /// It must conform to the \ref concepts::ReadWriteMap "ReadWriteMap"
    /// concept.
    typedef typename Digraph::template ArcMap<Flow> FlowMap;

    /// \brief Instantiates a FlowMap.
    ///
    /// This function instantiates a \ref FlowMap.
    /// \param digraph The digraph for which we would like to define
    /// the flow map.
    static FlowMap* createFlowMap(const Digraph& digraph) {
      return new FlowMap(digraph);
    }

    /// \brief The elevator type used by the algorithm.
    ///
    /// The elevator type used by the algorithm.
    ///
    /// \sa Elevator
    /// \sa LinkedElevator
    typedef lemon::Elevator<Digraph, typename Digraph::Node> Elevator;

    /// \brief Instantiates an Elevator.
    ///
    /// This function instantiates an \ref Elevator.
    /// \param digraph The digraph for which we would like to define
    /// the elevator.
    /// \param max_level The maximum level of the elevator.
    static Elevator* createElevator(const Digraph& digraph, int max_level) {
      return new Elevator(digraph, max_level);
    }

    /// \brief The tolerance used by the algorithm
    ///
    /// The tolerance used by the algorithm to handle inexact computation.
    typedef lemon::Tolerance<Flow> Tolerance;

  };

  /**
     \brief Push-relabel algorithm for the network circulation problem.

     \ingroup max_flow
     This class implements a push-relabel algorithm for the \e network
     \e circulation problem.
     It is to find a feasible circulation when lower and upper bounds
     are given for the flow values on the arcs and lower bounds are
     given for the difference between the outgoing and incoming flow
     at the nodes.

     The exact formulation of this problem is the following.
     Let \f$G=(V,A)\f$ be a digraph,
     \f$lower, upper: A\rightarrow\mathbf{R}^+_0\f$ denote the lower and
     upper bounds on the arcs, for which \f$0 \leq lower(uv) \leq upper(uv)\f$
     holds for all \f$uv\in A\f$, and \f$sup: V\rightarrow\mathbf{R}\f$
     denotes the signed supply values of the nodes.
     If \f$sup(u)>0\f$, then \f$u\f$ is a supply node with \f$sup(u)\f$
     supply, if \f$sup(u)<0\f$, then \f$u\f$ is a demand node with
     \f$-sup(u)\f$ demand.
     A feasible circulation is an \f$f: A\rightarrow\mathbf{R}^+_0\f$
     solution of the following problem.

     \f[ \sum_{uv\in A} f(uv) - \sum_{vu\in A} f(vu)
     \geq sup(u) \quad \forall u\in V, \f]
     \f[ lower(uv) \leq f(uv) \leq upper(uv) \quad \forall uv\in A. \f]
     
     The sum of the supply values, i.e. \f$\sum_{u\in V} sup(u)\f$ must be
     zero or negative in order to have a feasible solution (since the sum
     of the expressions on the left-hand side of the inequalities is zero).
     It means that the total demand must be greater or equal to the total
     supply and all the supplies have to be carried out from the supply nodes,
     but there could be demands that are not satisfied.
     If \f$\sum_{u\in V} sup(u)\f$ is zero, then all the supply/demand
     constraints have to be satisfied with equality, i.e. all demands
     have to be satisfied and all supplies have to be used.
     
     If you need the opposite inequalities in the supply/demand constraints
     (i.e. the total demand is less than the total supply and all the demands
     have to be satisfied while there could be supplies that are not used),
     then you could easily transform the problem to the above form by reversing
     the direction of the arcs and taking the negative of the supply values
     (e.g. using \ref ReverseDigraph and \ref NegMap adaptors).

     Note that this algorithm also provides a feasible solution for the
     \ref min_cost_flow "minimum cost flow problem".

     \tparam GR The type of the digraph the algorithm runs on.
     \tparam LM The type of the lower bound map. The default
     map type is \ref concepts::Digraph::ArcMap "GR::ArcMap<int>".
     \tparam UM The type of the upper bound (capacity) map.
     The default map type is \c LM.
     \tparam SM The type of the supply map. The default map type is
     \ref concepts::Digraph::NodeMap "GR::NodeMap<UM::Value>".
  */
#ifdef DOXYGEN
template< typename GR,
          typename LM,
          typename UM,
          typename SM,
          typename TR >
#else
template< typename GR,
          typename LM = typename GR::template ArcMap<int>,
          typename UM = LM,
          typename SM = typename GR::template NodeMap<typename UM::Value>,
          typename TR = CirculationDefaultTraits<GR, LM, UM, SM> >
#endif
  class Circulation {
  public:

    ///The \ref CirculationDefaultTraits "traits class" of the algorithm.
    typedef TR Traits;
    ///The type of the digraph the algorithm runs on.
    typedef typename Traits::Digraph Digraph;
    ///The type of the flow values.
    typedef typename Traits::Flow Flow;

    ///The type of the lower bound map.
    typedef typename Traits::LowerMap LowerMap;
    ///The type of the upper bound (capacity) map.
    typedef typename Traits::UpperMap UpperMap;
    ///The type of the supply map.
    typedef typename Traits::SupplyMap SupplyMap;
    ///The type of the flow map.
    typedef typename Traits::FlowMap FlowMap;

    ///The type of the elevator.
    typedef typename Traits::Elevator Elevator;
    ///The type of the tolerance.
    typedef typename Traits::Tolerance Tolerance;

  private:

    TEMPLATE_DIGRAPH_TYPEDEFS(Digraph);

    const Digraph &_g;
    int _node_num;

    const LowerMap *_lo;
    const UpperMap *_up;
    const SupplyMap *_supply;

    FlowMap *_flow;
    bool _local_flow;

    Elevator* _level;
    bool _local_level;

    typedef typename Digraph::template NodeMap<Flow> ExcessMap;
    ExcessMap* _excess;

    Tolerance _tol;
    int _el;

  public:

    typedef Circulation Create;

    ///\name Named Template Parameters

    ///@{

    template <typename T>
    struct SetFlowMapTraits : public Traits {
      typedef T FlowMap;
      static FlowMap *createFlowMap(const Digraph&) {
        LEMON_ASSERT(false, "FlowMap is not initialized");
        return 0; // ignore warnings
      }
    };

    /// \brief \ref named-templ-param "Named parameter" for setting
    /// FlowMap type
    ///
    /// \ref named-templ-param "Named parameter" for setting FlowMap
    /// type.
    template <typename T>
    struct SetFlowMap
<<<<<<< HEAD
      : public Circulation<Digraph, LCapMap, UCapMap, DeltaMap,
                           SetFlowMapTraits<T> > {
      typedef Circulation<Digraph, LCapMap, UCapMap, DeltaMap,
                          SetFlowMapTraits<T> > Create;
=======
      : public Circulation<Digraph, LowerMap, UpperMap, SupplyMap,
                           SetFlowMapTraits<_FlowMap> > {
      typedef Circulation<Digraph, LowerMap, UpperMap, SupplyMap,
                          SetFlowMapTraits<_FlowMap> > Create;
>>>>>>> 48414943
    };

    template <typename T>
    struct SetElevatorTraits : public Traits {
      typedef T Elevator;
      static Elevator *createElevator(const Digraph&, int) {
        LEMON_ASSERT(false, "Elevator is not initialized");
        return 0; // ignore warnings
      }
    };

    /// \brief \ref named-templ-param "Named parameter" for setting
    /// Elevator type
    ///
    /// \ref named-templ-param "Named parameter" for setting Elevator
    /// type. If this named parameter is used, then an external
    /// elevator object must be passed to the algorithm using the
    /// \ref elevator(Elevator&) "elevator()" function before calling
    /// \ref run() or \ref init().
    /// \sa SetStandardElevator
    template <typename T>
    struct SetElevator
<<<<<<< HEAD
      : public Circulation<Digraph, LCapMap, UCapMap, DeltaMap,
                           SetElevatorTraits<T> > {
      typedef Circulation<Digraph, LCapMap, UCapMap, DeltaMap,
                          SetElevatorTraits<T> > Create;
=======
      : public Circulation<Digraph, LowerMap, UpperMap, SupplyMap,
                           SetElevatorTraits<_Elevator> > {
      typedef Circulation<Digraph, LowerMap, UpperMap, SupplyMap,
                          SetElevatorTraits<_Elevator> > Create;
>>>>>>> 48414943
    };

    template <typename T>
    struct SetStandardElevatorTraits : public Traits {
      typedef T Elevator;
      static Elevator *createElevator(const Digraph& digraph, int max_level) {
        return new Elevator(digraph, max_level);
      }
    };

    /// \brief \ref named-templ-param "Named parameter" for setting
    /// Elevator type with automatic allocation
    ///
    /// \ref named-templ-param "Named parameter" for setting Elevator
    /// type with automatic allocation.
    /// The Elevator should have standard constructor interface to be
    /// able to automatically created by the algorithm (i.e. the
    /// digraph and the maximum level should be passed to it).
    /// However an external elevator object could also be passed to the
    /// algorithm with the \ref elevator(Elevator&) "elevator()" function
    /// before calling \ref run() or \ref init().
    /// \sa SetElevator
    template <typename T>
    struct SetStandardElevator
<<<<<<< HEAD
      : public Circulation<Digraph, LCapMap, UCapMap, DeltaMap,
                       SetStandardElevatorTraits<T> > {
      typedef Circulation<Digraph, LCapMap, UCapMap, DeltaMap,
                      SetStandardElevatorTraits<T> > Create;
=======
      : public Circulation<Digraph, LowerMap, UpperMap, SupplyMap,
                       SetStandardElevatorTraits<_Elevator> > {
      typedef Circulation<Digraph, LowerMap, UpperMap, SupplyMap,
                      SetStandardElevatorTraits<_Elevator> > Create;
>>>>>>> 48414943
    };

    /// @}

  protected:

    Circulation() {}

  public:

    /// Constructor.

    /// The constructor of the class.
    ///
    /// \param graph The digraph the algorithm runs on.
    /// \param lower The lower bounds for the flow values on the arcs.
    /// \param upper The upper bounds (capacities) for the flow values 
    /// on the arcs.
    /// \param supply The signed supply values of the nodes.
    Circulation(const Digraph &graph, const LowerMap &lower,
                const UpperMap &upper, const SupplyMap &supply)
      : _g(graph), _lo(&lower), _up(&upper), _supply(&supply),
        _flow(NULL), _local_flow(false), _level(NULL), _local_level(false),
        _excess(NULL) {}

    /// Destructor.
    ~Circulation() {
      destroyStructures();
    }


  private:

    void createStructures() {
      _node_num = _el = countNodes(_g);

      if (!_flow) {
        _flow = Traits::createFlowMap(_g);
        _local_flow = true;
      }
      if (!_level) {
        _level = Traits::createElevator(_g, _node_num);
        _local_level = true;
      }
      if (!_excess) {
        _excess = new ExcessMap(_g);
      }
    }

    void destroyStructures() {
      if (_local_flow) {
        delete _flow;
      }
      if (_local_level) {
        delete _level;
      }
      if (_excess) {
        delete _excess;
      }
    }

  public:

    /// Sets the lower bound map.

    /// Sets the lower bound map.
    /// \return <tt>(*this)</tt>
    Circulation& lowerMap(const LowerMap& map) {
      _lo = &map;
      return *this;
    }

    /// Sets the upper bound (capacity) map.

    /// Sets the upper bound (capacity) map.
    /// \return <tt>(*this)</tt>
    Circulation& upperMap(const LowerMap& map) {
      _up = &map;
      return *this;
    }

    /// Sets the supply map.

    /// Sets the supply map.
    /// \return <tt>(*this)</tt>
    Circulation& supplyMap(const SupplyMap& map) {
      _supply = &map;
      return *this;
    }

    /// \brief Sets the flow map.
    ///
    /// Sets the flow map.
    /// If you don't use this function before calling \ref run() or
    /// \ref init(), an instance will be allocated automatically.
    /// The destructor deallocates this automatically allocated map,
    /// of course.
    /// \return <tt>(*this)</tt>
    Circulation& flowMap(FlowMap& map) {
      if (_local_flow) {
        delete _flow;
        _local_flow = false;
      }
      _flow = &map;
      return *this;
    }

    /// \brief Sets the elevator used by algorithm.
    ///
    /// Sets the elevator used by algorithm.
    /// If you don't use this function before calling \ref run() or
    /// \ref init(), an instance will be allocated automatically.
    /// The destructor deallocates this automatically allocated elevator,
    /// of course.
    /// \return <tt>(*this)</tt>
    Circulation& elevator(Elevator& elevator) {
      if (_local_level) {
        delete _level;
        _local_level = false;
      }
      _level = &elevator;
      return *this;
    }

    /// \brief Returns a const reference to the elevator.
    ///
    /// Returns a const reference to the elevator.
    ///
    /// \pre Either \ref run() or \ref init() must be called before
    /// using this function.
    const Elevator& elevator() const {
      return *_level;
    }

    /// \brief Sets the tolerance used by algorithm.
    ///
    /// Sets the tolerance used by algorithm.
    Circulation& tolerance(const Tolerance& tolerance) const {
      _tol = tolerance;
      return *this;
    }

    /// \brief Returns a const reference to the tolerance.
    ///
    /// Returns a const reference to the tolerance.
    const Tolerance& tolerance() const {
      return tolerance;
    }

    /// \name Execution Control
    /// The simplest way to execute the algorithm is to call \ref run().\n
    /// If you need more control on the initial solution or the execution,
    /// first you have to call one of the \ref init() functions, then
    /// the \ref start() function.

    ///@{

    /// Initializes the internal data structures.

    /// Initializes the internal data structures and sets all flow values
    /// to the lower bound.
    void init()
    {
      createStructures();

      for(NodeIt n(_g);n!=INVALID;++n) {
<<<<<<< HEAD
        (*_excess)[n] = (*_delta)[n];
=======
        _excess->set(n, (*_supply)[n]);
>>>>>>> 48414943
      }

      for (ArcIt e(_g);e!=INVALID;++e) {
        _flow->set(e, (*_lo)[e]);
        (*_excess)[_g.target(e)] += (*_flow)[e];
        (*_excess)[_g.source(e)] -= (*_flow)[e];
      }

      // global relabeling tested, but in general case it provides
      // worse performance for random digraphs
      _level->initStart();
      for(NodeIt n(_g);n!=INVALID;++n)
        _level->initAddItem(n);
      _level->initFinish();
      for(NodeIt n(_g);n!=INVALID;++n)
        if(_tol.positive((*_excess)[n]))
          _level->activate(n);
    }

    /// Initializes the internal data structures using a greedy approach.

    /// Initializes the internal data structures using a greedy approach
    /// to construct the initial solution.
    void greedyInit()
    {
      createStructures();

      for(NodeIt n(_g);n!=INVALID;++n) {
<<<<<<< HEAD
        (*_excess)[n] = (*_delta)[n];
=======
        _excess->set(n, (*_supply)[n]);
>>>>>>> 48414943
      }

      for (ArcIt e(_g);e!=INVALID;++e) {
        if (!_tol.positive((*_excess)[_g.target(e)] + (*_up)[e])) {
          _flow->set(e, (*_up)[e]);
          (*_excess)[_g.target(e)] += (*_up)[e];
          (*_excess)[_g.source(e)] -= (*_up)[e];
        } else if (_tol.positive((*_excess)[_g.target(e)] + (*_lo)[e])) {
          _flow->set(e, (*_lo)[e]);
          (*_excess)[_g.target(e)] += (*_lo)[e];
          (*_excess)[_g.source(e)] -= (*_lo)[e];
        } else {
          Flow fc = -(*_excess)[_g.target(e)];
          _flow->set(e, fc);
          (*_excess)[_g.target(e)] = 0;
          (*_excess)[_g.source(e)] -= fc;
        }
      }

      _level->initStart();
      for(NodeIt n(_g);n!=INVALID;++n)
        _level->initAddItem(n);
      _level->initFinish();
      for(NodeIt n(_g);n!=INVALID;++n)
        if(_tol.positive((*_excess)[n]))
          _level->activate(n);
    }

    ///Executes the algorithm

    ///This function executes the algorithm.
    ///
    ///\return \c true if a feasible circulation is found.
    ///
    ///\sa barrier()
    ///\sa barrierMap()
    bool start()
    {

      Node act;
      Node bact=INVALID;
      Node last_activated=INVALID;
      while((act=_level->highestActive())!=INVALID) {
        int actlevel=(*_level)[act];
        int mlevel=_node_num;
        Flow exc=(*_excess)[act];

        for(OutArcIt e(_g,act);e!=INVALID; ++e) {
          Node v = _g.target(e);
          Flow fc=(*_up)[e]-(*_flow)[e];
          if(!_tol.positive(fc)) continue;
          if((*_level)[v]<actlevel) {
            if(!_tol.less(fc, exc)) {
              _flow->set(e, (*_flow)[e] + exc);
              (*_excess)[v] += exc;
              if(!_level->active(v) && _tol.positive((*_excess)[v]))
                _level->activate(v);
              (*_excess)[act] = 0;
              _level->deactivate(act);
              goto next_l;
            }
            else {
              _flow->set(e, (*_up)[e]);
              (*_excess)[v] += fc;
              if(!_level->active(v) && _tol.positive((*_excess)[v]))
                _level->activate(v);
              exc-=fc;
            }
          }
          else if((*_level)[v]<mlevel) mlevel=(*_level)[v];
        }
        for(InArcIt e(_g,act);e!=INVALID; ++e) {
          Node v = _g.source(e);
          Flow fc=(*_flow)[e]-(*_lo)[e];
          if(!_tol.positive(fc)) continue;
          if((*_level)[v]<actlevel) {
            if(!_tol.less(fc, exc)) {
              _flow->set(e, (*_flow)[e] - exc);
              (*_excess)[v] += exc;
              if(!_level->active(v) && _tol.positive((*_excess)[v]))
                _level->activate(v);
              (*_excess)[act] = 0;
              _level->deactivate(act);
              goto next_l;
            }
            else {
              _flow->set(e, (*_lo)[e]);
              (*_excess)[v] += fc;
              if(!_level->active(v) && _tol.positive((*_excess)[v]))
                _level->activate(v);
              exc-=fc;
            }
          }
          else if((*_level)[v]<mlevel) mlevel=(*_level)[v];
        }

        (*_excess)[act] = exc;
        if(!_tol.positive(exc)) _level->deactivate(act);
        else if(mlevel==_node_num) {
          _level->liftHighestActiveToTop();
          _el = _node_num;
          return false;
        }
        else {
          _level->liftHighestActive(mlevel+1);
          if(_level->onLevel(actlevel)==0) {
            _el = actlevel;
            return false;
          }
        }
      next_l:
        ;
      }
      return true;
    }

    /// Runs the algorithm.

    /// This function runs the algorithm.
    ///
    /// \return \c true if a feasible circulation is found.
    ///
    /// \note Apart from the return value, c.run() is just a shortcut of
    /// the following code.
    /// \code
    ///   c.greedyInit();
    ///   c.start();
    /// \endcode
    bool run() {
      greedyInit();
      return start();
    }

    /// @}

    /// \name Query Functions
    /// The results of the circulation algorithm can be obtained using
    /// these functions.\n
    /// Either \ref run() or \ref start() should be called before
    /// using them.

    ///@{

    /// \brief Returns the flow on the given arc.
    ///
    /// Returns the flow on the given arc.
    ///
    /// \pre Either \ref run() or \ref init() must be called before
    /// using this function.
    Flow flow(const Arc& arc) const {
      return (*_flow)[arc];
    }

    /// \brief Returns a const reference to the flow map.
    ///
    /// Returns a const reference to the arc map storing the found flow.
    ///
    /// \pre Either \ref run() or \ref init() must be called before
    /// using this function.
    const FlowMap& flowMap() const {
      return *_flow;
    }

    /**
       \brief Returns \c true if the given node is in a barrier.

       Barrier is a set \e B of nodes for which

       \f[ \sum_{uv\in A: u\in B} upper(uv) -
           \sum_{uv\in A: v\in B} lower(uv) < \sum_{v\in B} sup(v) \f]

       holds. The existence of a set with this property prooves that a
       feasible circualtion cannot exist.

       This function returns \c true if the given node is in the found
       barrier. If a feasible circulation is found, the function
       gives back \c false for every node.

       \pre Either \ref run() or \ref init() must be called before
       using this function.

       \sa barrierMap()
       \sa checkBarrier()
    */
    bool barrier(const Node& node) const
    {
      return (*_level)[node] >= _el;
    }

    /// \brief Gives back a barrier.
    ///
    /// This function sets \c bar to the characteristic vector of the
    /// found barrier. \c bar should be a \ref concepts::WriteMap "writable"
    /// node map with \c bool (or convertible) value type.
    ///
    /// If a feasible circulation is found, the function gives back an
    /// empty set, so \c bar[v] will be \c false for all nodes \c v.
    ///
    /// \note This function calls \ref barrier() for each node,
    /// so it runs in O(n) time.
    ///
    /// \pre Either \ref run() or \ref init() must be called before
    /// using this function.
    ///
    /// \sa barrier()
    /// \sa checkBarrier()
    template<class BarrierMap>
    void barrierMap(BarrierMap &bar) const
    {
      for(NodeIt n(_g);n!=INVALID;++n)
        bar.set(n, (*_level)[n] >= _el);
    }

    /// @}

    /// \name Checker Functions
    /// The feasibility of the results can be checked using
    /// these functions.\n
    /// Either \ref run() or \ref start() should be called before
    /// using them.

    ///@{

    ///Check if the found flow is a feasible circulation

    ///Check if the found flow is a feasible circulation,
    ///
    bool checkFlow() const {
      for(ArcIt e(_g);e!=INVALID;++e)
        if((*_flow)[e]<(*_lo)[e]||(*_flow)[e]>(*_up)[e]) return false;
      for(NodeIt n(_g);n!=INVALID;++n)
        {
          Flow dif=-(*_supply)[n];
          for(InArcIt e(_g,n);e!=INVALID;++e) dif-=(*_flow)[e];
          for(OutArcIt e(_g,n);e!=INVALID;++e) dif+=(*_flow)[e];
          if(_tol.negative(dif)) return false;
        }
      return true;
    }

    ///Check whether or not the last execution provides a barrier

    ///Check whether or not the last execution provides a barrier.
    ///\sa barrier()
    ///\sa barrierMap()
    bool checkBarrier() const
    {
      Flow delta=0;
      for(NodeIt n(_g);n!=INVALID;++n)
        if(barrier(n))
          delta-=(*_supply)[n];
      for(ArcIt e(_g);e!=INVALID;++e)
        {
          Node s=_g.source(e);
          Node t=_g.target(e);
          if(barrier(s)&&!barrier(t)) delta+=(*_up)[e];
          else if(barrier(t)&&!barrier(s)) delta-=(*_lo)[e];
        }
      return _tol.negative(delta);
    }

    /// @}

  };

}

#endif<|MERGE_RESOLUTION|>--- conflicted
+++ resolved
@@ -246,17 +246,10 @@
     /// type.
     template <typename T>
     struct SetFlowMap
-<<<<<<< HEAD
-      : public Circulation<Digraph, LCapMap, UCapMap, DeltaMap,
+      : public Circulation<Digraph, LowerMap, UpperMap, SupplyMap,
                            SetFlowMapTraits<T> > {
-      typedef Circulation<Digraph, LCapMap, UCapMap, DeltaMap,
+      typedef Circulation<Digraph, LowerMap, UpperMap, SupplyMap,
                           SetFlowMapTraits<T> > Create;
-=======
-      : public Circulation<Digraph, LowerMap, UpperMap, SupplyMap,
-                           SetFlowMapTraits<_FlowMap> > {
-      typedef Circulation<Digraph, LowerMap, UpperMap, SupplyMap,
-                          SetFlowMapTraits<_FlowMap> > Create;
->>>>>>> 48414943
     };
 
     template <typename T>
@@ -279,17 +272,10 @@
     /// \sa SetStandardElevator
     template <typename T>
     struct SetElevator
-<<<<<<< HEAD
-      : public Circulation<Digraph, LCapMap, UCapMap, DeltaMap,
+      : public Circulation<Digraph, LowerMap, UpperMap, SupplyMap,
                            SetElevatorTraits<T> > {
-      typedef Circulation<Digraph, LCapMap, UCapMap, DeltaMap,
+      typedef Circulation<Digraph, LowerMap, UpperMap, SupplyMap,
                           SetElevatorTraits<T> > Create;
-=======
-      : public Circulation<Digraph, LowerMap, UpperMap, SupplyMap,
-                           SetElevatorTraits<_Elevator> > {
-      typedef Circulation<Digraph, LowerMap, UpperMap, SupplyMap,
-                          SetElevatorTraits<_Elevator> > Create;
->>>>>>> 48414943
     };
 
     template <typename T>
@@ -314,17 +300,10 @@
     /// \sa SetElevator
     template <typename T>
     struct SetStandardElevator
-<<<<<<< HEAD
-      : public Circulation<Digraph, LCapMap, UCapMap, DeltaMap,
+      : public Circulation<Digraph, LowerMap, UpperMap, SupplyMap,
                        SetStandardElevatorTraits<T> > {
-      typedef Circulation<Digraph, LCapMap, UCapMap, DeltaMap,
+      typedef Circulation<Digraph, LowerMap, UpperMap, SupplyMap,
                       SetStandardElevatorTraits<T> > Create;
-=======
-      : public Circulation<Digraph, LowerMap, UpperMap, SupplyMap,
-                       SetStandardElevatorTraits<_Elevator> > {
-      typedef Circulation<Digraph, LowerMap, UpperMap, SupplyMap,
-                      SetStandardElevatorTraits<_Elevator> > Create;
->>>>>>> 48414943
     };
 
     /// @}
@@ -491,11 +470,7 @@
       createStructures();
 
       for(NodeIt n(_g);n!=INVALID;++n) {
-<<<<<<< HEAD
-        (*_excess)[n] = (*_delta)[n];
-=======
-        _excess->set(n, (*_supply)[n]);
->>>>>>> 48414943
+        (*_excess)[n] = (*_supply)[n];
       }
 
       for (ArcIt e(_g);e!=INVALID;++e) {
@@ -524,11 +499,7 @@
       createStructures();
 
       for(NodeIt n(_g);n!=INVALID;++n) {
-<<<<<<< HEAD
-        (*_excess)[n] = (*_delta)[n];
-=======
-        _excess->set(n, (*_supply)[n]);
->>>>>>> 48414943
+        (*_excess)[n] = (*_supply)[n];
       }
 
       for (ArcIt e(_g);e!=INVALID;++e) {
