/* -*- mode: C++; indent-tabs-mode: nil; -*-
 *
 * This file is a part of LEMON, a generic C++ optimization library.
 *
 * Copyright (C) 2003-2010
 * Egervary Jeno Kombinatorikus Optimalizalasi Kutatocsoport
 * (Egervary Research Group on Combinatorial Optimization, EGRES).
 *
 * Permission to use, modify and distribute this software is granted
 * provided that this copyright notice appears in all copies. For
 * precise terms see the accompanying LICENSE file.
 *
 * This software is provided "AS IS" with no warranty of any kind,
 * express or implied, and with no claim as to its suitability for any
 * purpose.
 *
 */

///\ingroup graph_concepts
///\file
///\brief The concept of undirected graphs.

#ifndef LEMON_CONCEPTS_GRAPH_H
#define LEMON_CONCEPTS_GRAPH_H

#include <lemon/concepts/graph_components.h>
#include <lemon/concepts/maps.h>
#include <lemon/concept_check.h>
#include <lemon/core.h>

namespace lemon {
  namespace concepts {

    /// \ingroup graph_concepts
    ///
    /// \brief Class describing the concept of undirected graphs.
    ///
    /// This class describes the common interface of all undirected
    /// graphs.
    ///
    /// Like all concept classes, it only provides an interface
    /// without any sensible implementation. So any general algorithm for
    /// undirected graphs should compile with this class, but it will not
    /// run properly, of course.
    /// An actual graph implementation like \ref ListGraph or
    /// \ref SmartGraph may have additional functionality.
    ///
    /// The undirected graphs also fulfill the concept of \ref Digraph
    /// "directed graphs", since each edge can also be regarded as two
    /// oppositely directed arcs.
    /// Undirected graphs provide an Edge type for the undirected edges and
    /// an Arc type for the directed arcs. The Arc type is convertible to
    /// Edge or inherited from it, i.e. the corresponding edge can be
    /// obtained from an arc.
    /// EdgeIt and EdgeMap classes can be used for the edges, while ArcIt
    /// and ArcMap classes can be used for the arcs (just like in digraphs).
    /// Both InArcIt and OutArcIt iterates on the same edges but with
    /// opposite direction. IncEdgeIt also iterates on the same edges
    /// as OutArcIt and InArcIt, but it is not convertible to Arc,
    /// only to Edge.
    ///
    /// In LEMON, each undirected edge has an inherent orientation.
    /// Thus it can defined if an arc is forward or backward oriented in
    /// an undirected graph with respect to this default oriantation of
    /// the represented edge.
    /// With the direction() and direct() functions the direction
    /// of an arc can be obtained and set, respectively.
    ///
    /// Only nodes and edges can be added to or removed from an undirected
    /// graph and the corresponding arcs are added or removed automatically.
    ///
    /// \sa Digraph
    class Graph {
    private:
<<<<<<< HEAD
      /// Graphs are \e not copy constructible. Use GraphCopy instead.
      Graph(const Graph&) {}
      /// \brief Assignment of a graph to another one is \e not allowed.
      /// Use GraphCopy instead.
=======
      /// Graphs are \e not copy constructible. Use DigraphCopy instead.
      Graph(const Graph&) {}
      /// \brief Assignment of a graph to another one is \e not allowed.
      /// Use DigraphCopy instead.
>>>>>>> 6e55d378
      void operator=(const Graph&) {}

    public:
      /// Default constructor.
      Graph() {}

      /// \brief Undirected graphs should be tagged with \c UndirectedTag.
      ///
      /// Undirected graphs should be tagged with \c UndirectedTag.
      ///
      /// This tag helps the \c enable_if technics to make compile time
      /// specializations for undirected graphs.
      typedef True UndirectedTag;

      /// The node type of the graph

      /// This class identifies a node of the graph. It also serves
      /// as a base class of the node iterators,
      /// thus they convert to this type.
      class Node {
      public:
        /// Default constructor

        /// Default constructor.
        /// \warning It sets the object to an undefined value.
        Node() { }
        /// Copy constructor.

        /// Copy constructor.
        ///
        Node(const Node&) { }

        /// %Invalid constructor \& conversion.

        /// Initializes the object to be invalid.
        /// \sa Invalid for more details.
        Node(Invalid) { }
        /// Equality operator

        /// Equality operator.
        ///
        /// Two iterators are equal if and only if they point to the
        /// same object or both are \c INVALID.
        bool operator==(Node) const { return true; }

        /// Inequality operator

        /// Inequality operator.
        bool operator!=(Node) const { return true; }

        /// Artificial ordering operator.

        /// Artificial ordering operator.
        ///
        /// \note This operator only has to define some strict ordering of
        /// the items; this order has nothing to do with the iteration
        /// ordering of the items.
        bool operator<(Node) const { return false; }

      };

      /// Iterator class for the nodes.

      /// This iterator goes through each node of the graph.
      /// Its usage is quite simple, for example, you can count the number
      /// of nodes in a graph \c g of type \c %Graph like this:
      ///\code
      /// int count=0;
      /// for (Graph::NodeIt n(g); n!=INVALID; ++n) ++count;
      ///\endcode
      class NodeIt : public Node {
      public:
        /// Default constructor

        /// Default constructor.
        /// \warning It sets the iterator to an undefined value.
        NodeIt() { }
        /// Copy constructor.

        /// Copy constructor.
        ///
        NodeIt(const NodeIt& n) : Node(n) { }
        /// %Invalid constructor \& conversion.

        /// Initializes the iterator to be invalid.
        /// \sa Invalid for more details.
        NodeIt(Invalid) { }
        /// Sets the iterator to the first node.

        /// Sets the iterator to the first node of the given digraph.
        ///
        explicit NodeIt(const Graph&) { }
        /// Sets the iterator to the given node.

        /// Sets the iterator to the given node of the given digraph.
        ///
        NodeIt(const Graph&, const Node&) { }
        /// Next node.

        /// Assign the iterator to the next node.
        ///
        NodeIt& operator++() { return *this; }
      };


      /// The edge type of the graph

      /// This class identifies an edge of the graph. It also serves
      /// as a base class of the edge iterators,
      /// thus they will convert to this type.
      class Edge {
      public:
        /// Default constructor

        /// Default constructor.
        /// \warning It sets the object to an undefined value.
        Edge() { }
        /// Copy constructor.

        /// Copy constructor.
        ///
        Edge(const Edge&) { }
        /// %Invalid constructor \& conversion.

        /// Initializes the object to be invalid.
        /// \sa Invalid for more details.
        Edge(Invalid) { }
        /// Equality operator

        /// Equality operator.
        ///
        /// Two iterators are equal if and only if they point to the
        /// same object or both are \c INVALID.
        bool operator==(Edge) const { return true; }
        /// Inequality operator

        /// Inequality operator.
        bool operator!=(Edge) const { return true; }

        /// Artificial ordering operator.

        /// Artificial ordering operator.
        ///
        /// \note This operator only has to define some strict ordering of
        /// the edges; this order has nothing to do with the iteration
        /// ordering of the edges.
        bool operator<(Edge) const { return false; }
      };

      /// Iterator class for the edges.

      /// This iterator goes through each edge of the graph.
      /// Its usage is quite simple, for example, you can count the number
      /// of edges in a graph \c g of type \c %Graph as follows:
      ///\code
      /// int count=0;
      /// for(Graph::EdgeIt e(g); e!=INVALID; ++e) ++count;
      ///\endcode
      class EdgeIt : public Edge {
      public:
        /// Default constructor

        /// Default constructor.
        /// \warning It sets the iterator to an undefined value.
        EdgeIt() { }
        /// Copy constructor.

        /// Copy constructor.
        ///
        EdgeIt(const EdgeIt& e) : Edge(e) { }
        /// %Invalid constructor \& conversion.

        /// Initializes the iterator to be invalid.
        /// \sa Invalid for more details.
        EdgeIt(Invalid) { }
        /// Sets the iterator to the first edge.

        /// Sets the iterator to the first edge of the given graph.
        ///
        explicit EdgeIt(const Graph&) { }
        /// Sets the iterator to the given edge.

        /// Sets the iterator to the given edge of the given graph.
        ///
        EdgeIt(const Graph&, const Edge&) { }
        /// Next edge

        /// Assign the iterator to the next edge.
        ///
        EdgeIt& operator++() { return *this; }
      };

      /// Iterator class for the incident edges of a node.

      /// This iterator goes trough the incident undirected edges
      /// of a certain node of a graph.
      /// Its usage is quite simple, for example, you can compute the
      /// degree (i.e. the number of incident edges) of a node \c n
      /// in a graph \c g of type \c %Graph as follows.
      ///
      ///\code
      /// int count=0;
      /// for(Graph::IncEdgeIt e(g, n); e!=INVALID; ++e) ++count;
      ///\endcode
      ///
      /// \warning Loop edges will be iterated twice.
      class IncEdgeIt : public Edge {
      public:
        /// Default constructor

        /// Default constructor.
        /// \warning It sets the iterator to an undefined value.
        IncEdgeIt() { }
        /// Copy constructor.

        /// Copy constructor.
        ///
        IncEdgeIt(const IncEdgeIt& e) : Edge(e) { }
        /// %Invalid constructor \& conversion.

        /// Initializes the iterator to be invalid.
        /// \sa Invalid for more details.
        IncEdgeIt(Invalid) { }
        /// Sets the iterator to the first incident edge.

        /// Sets the iterator to the first incident edge of the given node.
        ///
        IncEdgeIt(const Graph&, const Node&) { }
        /// Sets the iterator to the given edge.

        /// Sets the iterator to the given edge of the given graph.
        ///
        IncEdgeIt(const Graph&, const Edge&) { }
        /// Next incident edge

        /// Assign the iterator to the next incident edge
        /// of the corresponding node.
        IncEdgeIt& operator++() { return *this; }
      };

      /// The arc type of the graph

      /// This class identifies a directed arc of the graph. It also serves
      /// as a base class of the arc iterators,
      /// thus they will convert to this type.
      class Arc {
      public:
        /// Default constructor

        /// Default constructor.
        /// \warning It sets the object to an undefined value.
        Arc() { }
        /// Copy constructor.

        /// Copy constructor.
        ///
        Arc(const Arc&) { }
        /// %Invalid constructor \& conversion.

        /// Initializes the object to be invalid.
        /// \sa Invalid for more details.
        Arc(Invalid) { }
        /// Equality operator

        /// Equality operator.
        ///
        /// Two iterators are equal if and only if they point to the
        /// same object or both are \c INVALID.
        bool operator==(Arc) const { return true; }
        /// Inequality operator

        /// Inequality operator.
        bool operator!=(Arc) const { return true; }

        /// Artificial ordering operator.

        /// Artificial ordering operator.
        ///
        /// \note This operator only has to define some strict ordering of
        /// the arcs; this order has nothing to do with the iteration
        /// ordering of the arcs.
        bool operator<(Arc) const { return false; }

        /// Converison to \c Edge

        /// Converison to \c Edge.
        ///
        operator Edge() const { return Edge(); }
      };

      /// Iterator class for the arcs.

      /// This iterator goes through each directed arc of the graph.
      /// Its usage is quite simple, for example, you can count the number
      /// of arcs in a graph \c g of type \c %Graph as follows:
      ///\code
      /// int count=0;
      /// for(Graph::ArcIt a(g); a!=INVALID; ++a) ++count;
      ///\endcode
      class ArcIt : public Arc {
      public:
        /// Default constructor

        /// Default constructor.
        /// \warning It sets the iterator to an undefined value.
        ArcIt() { }
        /// Copy constructor.

        /// Copy constructor.
        ///
        ArcIt(const ArcIt& e) : Arc(e) { }
        /// %Invalid constructor \& conversion.

        /// Initializes the iterator to be invalid.
        /// \sa Invalid for more details.
        ArcIt(Invalid) { }
        /// Sets the iterator to the first arc.

        /// Sets the iterator to the first arc of the given graph.
        ///
<<<<<<< HEAD
        explicit ArcIt(const Graph &g) { ignore_unused_variable_warning(g); }
=======
        explicit ArcIt(const Graph &g) { ::lemon::ignore_unused_variable_warning(g); }
>>>>>>> 6e55d378
        /// Sets the iterator to the given arc.

        /// Sets the iterator to the given arc of the given graph.
        ///
        ArcIt(const Graph&, const Arc&) { }
        /// Next arc

        /// Assign the iterator to the next arc.
        ///
        ArcIt& operator++() { return *this; }
      };

      /// Iterator class for the outgoing arcs of a node.

      /// This iterator goes trough the \e outgoing directed arcs of a
      /// certain node of a graph.
      /// Its usage is quite simple, for example, you can count the number
      /// of outgoing arcs of a node \c n
      /// in a graph \c g of type \c %Graph as follows.
      ///\code
      /// int count=0;
      /// for (Digraph::OutArcIt a(g, n); a!=INVALID; ++a) ++count;
      ///\endcode
      class OutArcIt : public Arc {
      public:
        /// Default constructor

        /// Default constructor.
        /// \warning It sets the iterator to an undefined value.
        OutArcIt() { }
        /// Copy constructor.

        /// Copy constructor.
        ///
        OutArcIt(const OutArcIt& e) : Arc(e) { }
        /// %Invalid constructor \& conversion.

        /// Initializes the iterator to be invalid.
        /// \sa Invalid for more details.
        OutArcIt(Invalid) { }
        /// Sets the iterator to the first outgoing arc.

        /// Sets the iterator to the first outgoing arc of the given node.
        ///
        OutArcIt(const Graph& n, const Node& g) {
          ::lemon::ignore_unused_variable_warning(n);
          ::lemon::ignore_unused_variable_warning(g);
        }
        /// Sets the iterator to the given arc.

        /// Sets the iterator to the given arc of the given graph.
        ///
        OutArcIt(const Graph&, const Arc&) { }
        /// Next outgoing arc

        /// Assign the iterator to the next
        /// outgoing arc of the corresponding node.
        OutArcIt& operator++() { return *this; }
      };

      /// Iterator class for the incoming arcs of a node.

      /// This iterator goes trough the \e incoming directed arcs of a
      /// certain node of a graph.
      /// Its usage is quite simple, for example, you can count the number
      /// of incoming arcs of a node \c n
      /// in a graph \c g of type \c %Graph as follows.
      ///\code
      /// int count=0;
      /// for (Digraph::InArcIt a(g, n); a!=INVALID; ++a) ++count;
      ///\endcode
      class InArcIt : public Arc {
      public:
        /// Default constructor

        /// Default constructor.
        /// \warning It sets the iterator to an undefined value.
        InArcIt() { }
        /// Copy constructor.

        /// Copy constructor.
        ///
        InArcIt(const InArcIt& e) : Arc(e) { }
        /// %Invalid constructor \& conversion.

        /// Initializes the iterator to be invalid.
        /// \sa Invalid for more details.
        InArcIt(Invalid) { }
        /// Sets the iterator to the first incoming arc.

        /// Sets the iterator to the first incoming arc of the given node.
        ///
        InArcIt(const Graph& g, const Node& n) {
          ::lemon::ignore_unused_variable_warning(n);
          ::lemon::ignore_unused_variable_warning(g);
        }
        /// Sets the iterator to the given arc.

        /// Sets the iterator to the given arc of the given graph.
        ///
        InArcIt(const Graph&, const Arc&) { }
        /// Next incoming arc

        /// Assign the iterator to the next
        /// incoming arc of the corresponding node.
        InArcIt& operator++() { return *this; }
      };

      /// \brief Standard graph map type for the nodes.
      ///
      /// Standard graph map type for the nodes.
      /// It conforms to the ReferenceMap concept.
      template<class T>
      class NodeMap : public ReferenceMap<Node, T, T&, const T&>
      {
      public:

        /// Constructor
        explicit NodeMap(const Graph&) { }
        /// Constructor with given initial value
        NodeMap(const Graph&, T) { }

      private:
        ///Copy constructor
        NodeMap(const NodeMap& nm) :
          ReferenceMap<Node, T, T&, const T&>(nm) { }
        ///Assignment operator
        template <typename CMap>
        NodeMap& operator=(const CMap&) {
          checkConcept<ReadMap<Node, T>, CMap>();
          return *this;
        }
      };

      /// \brief Standard graph map type for the arcs.
      ///
      /// Standard graph map type for the arcs.
      /// It conforms to the ReferenceMap concept.
      template<class T>
      class ArcMap : public ReferenceMap<Arc, T, T&, const T&>
      {
      public:

        /// Constructor
        explicit ArcMap(const Graph&) { }
        /// Constructor with given initial value
        ArcMap(const Graph&, T) { }

      private:
        ///Copy constructor
        ArcMap(const ArcMap& em) :
          ReferenceMap<Arc, T, T&, const T&>(em) { }
        ///Assignment operator
        template <typename CMap>
        ArcMap& operator=(const CMap&) {
          checkConcept<ReadMap<Arc, T>, CMap>();
          return *this;
        }
      };

      /// \brief Standard graph map type for the edges.
      ///
      /// Standard graph map type for the edges.
      /// It conforms to the ReferenceMap concept.
      template<class T>
      class EdgeMap : public ReferenceMap<Edge, T, T&, const T&>
      {
      public:

        /// Constructor
        explicit EdgeMap(const Graph&) { }
        /// Constructor with given initial value
        EdgeMap(const Graph&, T) { }

      private:
        ///Copy constructor
        EdgeMap(const EdgeMap& em) :
          ReferenceMap<Edge, T, T&, const T&>(em) {}
        ///Assignment operator
        template <typename CMap>
        EdgeMap& operator=(const CMap&) {
          checkConcept<ReadMap<Edge, T>, CMap>();
          return *this;
        }
      };

      /// \brief The first node of the edge.
      ///
      /// Returns the first node of the given edge.
      ///
      /// Edges don't have source and target nodes, however, methods
      /// u() and v() are used to query the two end-nodes of an edge.
      /// The orientation of an edge that arises this way is called
      /// the inherent direction, it is used to define the default
      /// direction for the corresponding arcs.
      /// \sa v()
      /// \sa direction()
      Node u(Edge) const { return INVALID; }

      /// \brief The second node of the edge.
      ///
      /// Returns the second node of the given edge.
      ///
      /// Edges don't have source and target nodes, however, methods
      /// u() and v() are used to query the two end-nodes of an edge.
      /// The orientation of an edge that arises this way is called
      /// the inherent direction, it is used to define the default
      /// direction for the corresponding arcs.
      /// \sa u()
      /// \sa direction()
      Node v(Edge) const { return INVALID; }

      /// \brief The source node of the arc.
      ///
      /// Returns the source node of the given arc.
      Node source(Arc) const { return INVALID; }

      /// \brief The target node of the arc.
      ///
      /// Returns the target node of the given arc.
      Node target(Arc) const { return INVALID; }

      /// \brief The ID of the node.
      ///
      /// Returns the ID of the given node.
      int id(Node) const { return -1; }

      /// \brief The ID of the edge.
      ///
      /// Returns the ID of the given edge.
      int id(Edge) const { return -1; }

      /// \brief The ID of the arc.
      ///
      /// Returns the ID of the given arc.
      int id(Arc) const { return -1; }

      /// \brief The node with the given ID.
      ///
      /// Returns the node with the given ID.
      /// \pre The argument should be a valid node ID in the graph.
      Node nodeFromId(int) const { return INVALID; }

      /// \brief The edge with the given ID.
      ///
      /// Returns the edge with the given ID.
      /// \pre The argument should be a valid edge ID in the graph.
      Edge edgeFromId(int) const { return INVALID; }

      /// \brief The arc with the given ID.
      ///
      /// Returns the arc with the given ID.
      /// \pre The argument should be a valid arc ID in the graph.
      Arc arcFromId(int) const { return INVALID; }

      /// \brief An upper bound on the node IDs.
      ///
      /// Returns an upper bound on the node IDs.
      int maxNodeId() const { return -1; }

      /// \brief An upper bound on the edge IDs.
      ///
      /// Returns an upper bound on the edge IDs.
      int maxEdgeId() const { return -1; }

      /// \brief An upper bound on the arc IDs.
      ///
      /// Returns an upper bound on the arc IDs.
      int maxArcId() const { return -1; }

      /// \brief The direction of the arc.
      ///
      /// Returns \c true if the direction of the given arc is the same as
      /// the inherent orientation of the represented edge.
      bool direction(Arc) const { return true; }

      /// \brief Direct the edge.
      ///
      /// Direct the given edge. The returned arc
      /// represents the given edge and its direction comes
      /// from the bool parameter. If it is \c true, then the direction
      /// of the arc is the same as the inherent orientation of the edge.
      Arc direct(Edge, bool) const {
        return INVALID;
      }

      /// \brief Direct the edge.
      ///
      /// Direct the given edge. The returned arc represents the given
      /// edge and its source node is the given node.
      Arc direct(Edge, Node) const {
        return INVALID;
      }

      /// \brief The oppositely directed arc.
      ///
      /// Returns the oppositely directed arc representing the same edge.
      Arc oppositeArc(Arc) const { return INVALID; }

      /// \brief The opposite node on the edge.
      ///
      /// Returns the opposite node on the given edge.
      Node oppositeNode(Node, Edge) const { return INVALID; }

      void first(Node&) const {}
      void next(Node&) const {}

      void first(Edge&) const {}
      void next(Edge&) const {}

      void first(Arc&) const {}
      void next(Arc&) const {}

      void firstOut(Arc&, Node) const {}
      void nextOut(Arc&) const {}

      void firstIn(Arc&, Node) const {}
      void nextIn(Arc&) const {}

      void firstInc(Edge &, bool &, const Node &) const {}
      void nextInc(Edge &, bool &) const {}

      // The second parameter is dummy.
      Node fromId(int, Node) const { return INVALID; }
      // The second parameter is dummy.
      Edge fromId(int, Edge) const { return INVALID; }
      // The second parameter is dummy.
      Arc fromId(int, Arc) const { return INVALID; }

      // Dummy parameter.
      int maxId(Node) const { return -1; }
      // Dummy parameter.
      int maxId(Edge) const { return -1; }
      // Dummy parameter.
      int maxId(Arc) const { return -1; }

      /// \brief The base node of the iterator.
      ///
      /// Returns the base node of the given incident edge iterator.
      Node baseNode(IncEdgeIt) const { return INVALID; }

      /// \brief The running node of the iterator.
      ///
      /// Returns the running node of the given incident edge iterator.
      Node runningNode(IncEdgeIt) const { return INVALID; }

      /// \brief The base node of the iterator.
      ///
      /// Returns the base node of the given outgoing arc iterator
      /// (i.e. the source node of the corresponding arc).
      Node baseNode(OutArcIt) const { return INVALID; }

      /// \brief The running node of the iterator.
      ///
      /// Returns the running node of the given outgoing arc iterator
      /// (i.e. the target node of the corresponding arc).
      Node runningNode(OutArcIt) const { return INVALID; }

      /// \brief The base node of the iterator.
      ///
<<<<<<< HEAD
      /// Returns the base node of the given incoming arc iterator
=======
      /// Returns the base node of the given incomming arc iterator
>>>>>>> 6e55d378
      /// (i.e. the target node of the corresponding arc).
      Node baseNode(InArcIt) const { return INVALID; }

      /// \brief The running node of the iterator.
      ///
<<<<<<< HEAD
      /// Returns the running node of the given incoming arc iterator
=======
      /// Returns the running node of the given incomming arc iterator
>>>>>>> 6e55d378
      /// (i.e. the source node of the corresponding arc).
      Node runningNode(InArcIt) const { return INVALID; }

      template <typename _Graph>
      struct Constraints {
        void constraints() {
          checkConcept<BaseGraphComponent, _Graph>();
          checkConcept<IterableGraphComponent<>, _Graph>();
          checkConcept<IDableGraphComponent<>, _Graph>();
          checkConcept<MappableGraphComponent<>, _Graph>();
        }
      };

    };

  }

}

#endif<|MERGE_RESOLUTION|>--- conflicted
+++ resolved
@@ -72,17 +72,10 @@
     /// \sa Digraph
     class Graph {
     private:
-<<<<<<< HEAD
       /// Graphs are \e not copy constructible. Use GraphCopy instead.
       Graph(const Graph&) {}
       /// \brief Assignment of a graph to another one is \e not allowed.
       /// Use GraphCopy instead.
-=======
-      /// Graphs are \e not copy constructible. Use DigraphCopy instead.
-      Graph(const Graph&) {}
-      /// \brief Assignment of a graph to another one is \e not allowed.
-      /// Use DigraphCopy instead.
->>>>>>> 6e55d378
       void operator=(const Graph&) {}
 
     public:
@@ -403,11 +396,7 @@
 
         /// Sets the iterator to the first arc of the given graph.
         ///
-<<<<<<< HEAD
-        explicit ArcIt(const Graph &g) { ignore_unused_variable_warning(g); }
-=======
         explicit ArcIt(const Graph &g) { ::lemon::ignore_unused_variable_warning(g); }
->>>>>>> 6e55d378
         /// Sets the iterator to the given arc.
 
         /// Sets the iterator to the given arc of the given graph.
@@ -768,21 +757,13 @@
 
       /// \brief The base node of the iterator.
       ///
-<<<<<<< HEAD
       /// Returns the base node of the given incoming arc iterator
-=======
-      /// Returns the base node of the given incomming arc iterator
->>>>>>> 6e55d378
       /// (i.e. the target node of the corresponding arc).
       Node baseNode(InArcIt) const { return INVALID; }
 
       /// \brief The running node of the iterator.
       ///
-<<<<<<< HEAD
       /// Returns the running node of the given incoming arc iterator
-=======
-      /// Returns the running node of the given incomming arc iterator
->>>>>>> 6e55d378
       /// (i.e. the source node of the corresponding arc).
       Node runningNode(InArcIt) const { return INVALID; }
 
