--- conflicted
+++ resolved
@@ -512,14 +512,9 @@
     ///
     /// Construct a directed graph reader, which reads from the given
     /// file.
-<<<<<<< HEAD
     DigraphReader(Digraph& digraph, const std::string& fn)
-      : _is(new std::ifstream(fn.c_str())), local_is(true), _digraph(digraph),
-=======
-    DigraphReader(const std::string& fn, Digraph& digraph)
       : _is(new std::ifstream(fn.c_str())), local_is(true),
         _filename(fn), _digraph(digraph),
->>>>>>> 47090226
         _use_nodes(false), _use_arcs(false),
         _skip_nodes(false), _skip_arcs(false) {
       if (!(*_is)) throw IoError("Cannot open file", fn);
@@ -529,14 +524,9 @@
     ///
     /// Construct a directed graph reader, which reads from the given
     /// file.
-<<<<<<< HEAD
     DigraphReader(Digraph& digraph, const char* fn)
-      : _is(new std::ifstream(fn)), local_is(true), _digraph(digraph),
-=======
-    DigraphReader(const char* fn, Digraph& digraph)
       : _is(new std::ifstream(fn)), local_is(true),
         _filename(fn), _digraph(digraph),
->>>>>>> 47090226
         _use_nodes(false), _use_arcs(false),
         _skip_nodes(false), _skip_arcs(false) {
       if (!(*_is)) throw IoError("Cannot open file", fn);
@@ -1313,14 +1303,9 @@
     ///
     /// Construct an undirected graph reader, which reads from the given
     /// file.
-<<<<<<< HEAD
     GraphReader(Graph& graph, const std::string& fn)
-      : _is(new std::ifstream(fn.c_str())), local_is(true), _graph(graph),
-=======
-    GraphReader(const std::string& fn, Graph& graph)
       : _is(new std::ifstream(fn.c_str())), local_is(true),
         _filename(fn), _graph(graph),
->>>>>>> 47090226
         _use_nodes(false), _use_edges(false),
         _skip_nodes(false), _skip_edges(false) {
       if (!(*_is)) throw IoError("Cannot open file", fn);
@@ -1330,14 +1315,9 @@
     ///
     /// Construct an undirected graph reader, which reads from the given
     /// file.
-<<<<<<< HEAD
     GraphReader(Graph& graph, const char* fn)
-      : _is(new std::ifstream(fn)), local_is(true), _graph(graph),
-=======
-    GraphReader(const char* fn, Graph& graph)
       : _is(new std::ifstream(fn)), local_is(true),
         _filename(fn), _graph(graph),
->>>>>>> 47090226
         _use_nodes(false), _use_edges(false),
         _skip_nodes(false), _skip_edges(false) {
       if (!(*_is)) throw IoError("Cannot open file", fn);
