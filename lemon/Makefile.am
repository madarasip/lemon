EXTRA_DIST += \
	lemon/lemon.pc.in \
	lemon/CMakeLists.txt \
	lemon/config.h.cmake

pkgconfig_DATA += lemon/lemon.pc

lib_LTLIBRARIES += lemon/libemon.la

lemon_libemon_la_SOURCES = \
	lemon/arg_parser.cc \
	lemon/base.cc \
	lemon/color.cc \
	lemon/lp_base.cc \
	lemon/lp_skeleton.cc \
	lemon/random.cc \
	lemon/bits/windows.cc

nodist_lemon_HEADERS = lemon/config.h	

lemon_libemon_la_CXXFLAGS = \
	$(AM_CXXFLAGS) \
	$(GLPK_CFLAGS) \
	$(CPLEX_CFLAGS) \
	$(SOPLEX_CXXFLAGS) \
	$(CLP_CXXFLAGS) \
	$(CBC_CXXFLAGS)

lemon_libemon_la_LDFLAGS = \
	$(GLPK_LIBS) \
	$(CPLEX_LIBS) \
	$(SOPLEX_LIBS) \
	$(CLP_LIBS) \
	$(CBC_LIBS)

if HAVE_GLPK
lemon_libemon_la_SOURCES += lemon/glpk.cc
endif

if HAVE_CPLEX
lemon_libemon_la_SOURCES += lemon/cplex.cc
endif

if HAVE_SOPLEX
lemon_libemon_la_SOURCES += lemon/soplex.cc
endif

if HAVE_CLP
lemon_libemon_la_SOURCES += lemon/clp.cc
endif

if HAVE_CBC
lemon_libemon_la_SOURCES += lemon/cbc.cc
endif

lemon_HEADERS += \
	lemon/adaptors.h \
	lemon/arg_parser.h \
	lemon/assert.h \
	lemon/bellman_ford.h \
	lemon/bfs.h \
	lemon/bin_heap.h \
	lemon/binomial_heap.h \
	lemon/bucket_heap.h \
	lemon/capacity_scaling.h \
	lemon/cbc.h \
	lemon/circulation.h \
	lemon/clp.h \
	lemon/color.h \
	lemon/concept_check.h \
	lemon/connectivity.h \
	lemon/core.h \
	lemon/cost_scaling.h \
	lemon/counter.h \
	lemon/cplex.h \
	lemon/cycle_canceling.h \
	lemon/dfs.h \
	lemon/dheap.h \
	lemon/dijkstra.h \
	lemon/dim2.h \
	lemon/dimacs.h \
	lemon/edge_set.h \
	lemon/elevator.h \
	lemon/error.h \
	lemon/euler.h \
	lemon/fib_heap.h \
	lemon/fractional_matching.h \
	lemon/full_graph.h \
	lemon/glpk.h \
	lemon/gomory_hu.h \
	lemon/graph_to_eps.h \
	lemon/grid_graph.h \
	lemon/grosso_locatelli_pullan_mc.h \
	lemon/hartmann_orlin_mmc.h \
	lemon/howard_mmc.h \
	lemon/hypercube_graph.h \
	lemon/karp_mmc.h \
	lemon/kruskal.h \
	lemon/hao_orlin.h \
	lemon/lgf_reader.h \
	lemon/lgf_writer.h \
	lemon/list_graph.h \
	lemon/lp.h \
	lemon/lp_base.h \
	lemon/lp_skeleton.h \
	lemon/maps.h \
	lemon/matching.h \
	lemon/math.h \
	lemon/min_cost_arborescence.h \
<<<<<<< HEAD
	lemon/max_cardinality_search.h \
=======
	lemon/nagamochi_ibaraki.h \
>>>>>>> 678fd95c
	lemon/nauty_reader.h \
	lemon/network_simplex.h \
	lemon/pairing_heap.h \
	lemon/path.h \
	lemon/planarity.h \
	lemon/preflow.h \
	lemon/quad_heap.h \
	lemon/radix_heap.h \
	lemon/radix_sort.h \
	lemon/random.h \
	lemon/smart_graph.h \
	lemon/soplex.h \
	lemon/static_graph.h \
	lemon/suurballe.h \
	lemon/time_measure.h \
	lemon/tolerance.h \
	lemon/unionfind.h \
	lemon/bits/windows.h

bits_HEADERS += \
	lemon/bits/alteration_notifier.h \
	lemon/bits/array_map.h \
	lemon/bits/bezier.h \
	lemon/bits/default_map.h \
	lemon/bits/edge_set_extender.h \
	lemon/bits/enable_if.h \
	lemon/bits/graph_adaptor_extender.h \
	lemon/bits/graph_extender.h \
	lemon/bits/map_extender.h \
	lemon/bits/path_dump.h \
	lemon/bits/solver_bits.h \
	lemon/bits/traits.h \
	lemon/bits/variant.h \
	lemon/bits/vector_map.h

concept_HEADERS += \
	lemon/concepts/digraph.h \
	lemon/concepts/graph.h \
	lemon/concepts/graph_components.h \
	lemon/concepts/heap.h \
	lemon/concepts/maps.h \
	lemon/concepts/path.h<|MERGE_RESOLUTION|>--- conflicted
+++ resolved
@@ -107,11 +107,8 @@
 	lemon/matching.h \
 	lemon/math.h \
 	lemon/min_cost_arborescence.h \
-<<<<<<< HEAD
 	lemon/max_cardinality_search.h \
-=======
 	lemon/nagamochi_ibaraki.h \
->>>>>>> 678fd95c
 	lemon/nauty_reader.h \
 	lemon/network_simplex.h \
 	lemon/pairing_heap.h \
