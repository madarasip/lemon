--- conflicted
+++ resolved
@@ -16,11 +16,8 @@
 lemon_libemon_la_LDFLAGS = $(GLPK_LIBS) $(CPLEX_LIBS) $(SOPLEX_LIBS)
 
 lemon_HEADERS += \
-<<<<<<< HEAD
+        lemon/arg_parser.h \
         lemon/concept_check.h \
-=======
-        lemon/arg_parser.h \
->>>>>>> 594e79fd
         lemon/dim2.h \
 	lemon/error.h \
 	lemon/list_graph.h \
