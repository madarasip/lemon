EXTRA_DIST += \
	lemon/Makefile \
	lemon/lemon.pc.in

pkgconfig_DATA += lemon/lemon.pc

lib_LTLIBRARIES += lemon/libemon.la

lemon_libemon_la_SOURCES = \
        lemon/arg_parser.cc \
        lemon/base.cc \
        lemon/random.cc


lemon_libemon_la_CXXFLAGS = $(GLPK_CFLAGS) $(CPLEX_CFLAGS) $(SOPLEX_CXXFLAGS)
lemon_libemon_la_LDFLAGS = $(GLPK_LIBS) $(CPLEX_LIBS) $(SOPLEX_LIBS)

lemon_HEADERS += \
        lemon/arg_parser.h \
        lemon/bfs.h \
        lemon/bin_heap.h \
        lemon/dfs.h \
        lemon/dijkstra.h \
        lemon/dim2.h \
	lemon/error.h \
<<<<<<< HEAD
        lemon/graph_utils.h \
=======
	lemon/kruskal.h \
>>>>>>> 7ed26d0a
	lemon/list_graph.h \
	lemon/maps.h \
	lemon/math.h \
	lemon/path.h \
        lemon/random.h \
        lemon/tolerance.h \
	lemon/unionfind.h

bits_HEADERS += \
	lemon/bits/alteration_notifier.h \
	lemon/bits/array_map.h \
	lemon/bits/base_extender.h \
	lemon/bits/default_map.h \
	lemon/bits/graph_extender.h \
        lemon/bits/invalid.h \
	lemon/bits/map_extender.h \
	lemon/bits/path_dump.h \
	lemon/bits/traits.h \
        lemon/bits/utility.h \
	lemon/bits/vector_map.h

concept_HEADERS += \
	lemon/concept_check.h \
	lemon/concepts/digraph.h \
	lemon/concepts/graph.h \
	lemon/concepts/heap.h \
	lemon/concepts/maps.h \
	lemon/concepts/path.h \
	lemon/concepts/graph_components.h<|MERGE_RESOLUTION|>--- conflicted
+++ resolved
@@ -23,11 +23,8 @@
         lemon/dijkstra.h \
         lemon/dim2.h \
 	lemon/error.h \
-<<<<<<< HEAD
-        lemon/graph_utils.h \
-=======
+	lemon/graph_utils.h \
 	lemon/kruskal.h \
->>>>>>> 7ed26d0a
 	lemon/list_graph.h \
 	lemon/maps.h \
 	lemon/math.h \
