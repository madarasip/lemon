/* -*- mode: C++; indent-tabs-mode: nil; -*-
 *
 * This file is a part of LEMON, a generic C++ optimization library.
 *
 * Copyright (C) 2003-2009
 * Egervary Jeno Kombinatorikus Optimalizalasi Kutatocsoport
 * (Egervary Research Group on Combinatorial Optimization, EGRES).
 *
 * Permission to use, modify and distribute this software is granted
 * provided that this copyright notice appears in all copies. For
 * precise terms see the accompanying LICENSE file.
 *
 * This software is provided "AS IS" with no warranty of any kind,
 * express or implied, and with no claim as to its suitability for any
 * purpose.
 *
 */

#ifndef LEMON_BIN_HEAP_H
#define LEMON_BIN_HEAP_H

///\ingroup heaps
///\file
///\brief Binary heap implementation.

#include <vector>
#include <utility>
#include <functional>

namespace lemon {

  /// \ingroup heaps
  ///
  /// \brief Binary heap data structure.
  ///
<<<<<<< HEAD
  ///This class implements the \e binary \e heap data structure.
  ///
  ///A \e heap is a data structure for storing items with specified values
  ///called \e priorities in such a way that finding the item with minimum
  ///priority is efficient. \c CMP specifies the ordering of the priorities.
  ///In a heap one can change the priority of an item, add or erase an
  ///item, etc.
  ///
  ///\tparam PR Type of the priority of the items.
  ///\tparam IM A read and writable item map with int values, used internally
  ///to handle the cross references.
  ///\tparam CMP A functor class for the ordering of the priorities.
  ///The default is \c std::less<PR>.
  ///
  ///\sa FibHeap
  ///\sa Dijkstra
  template <typename PR, typename IM, typename CMP = std::less<PR> >
=======
  /// This class implements the \e binary \e heap data structure.
  /// It fully conforms to the \ref concepts::Heap "heap concept".
  ///
  /// \tparam PR Type of the priorities of the items.
  /// \tparam IM A read-writable item map with \c int values, used
  /// internally to handle the cross references.
  /// \tparam CMP A functor class for comparing the priorities.
  /// The default is \c std::less<PR>.
#ifdef DOXYGEN
  template <typename PR, typename IM, typename CMP>
#else
  template <typename PR, typename IM, typename CMP = std::less<PR> >
#endif
>>>>>>> e5622032
  class BinHeap {
  public:

    /// Type of the item-int map.
    typedef IM ItemIntMap;
    /// Type of the priorities.
    typedef PR Prio;
    /// Type of the items stored in the heap.
    typedef typename ItemIntMap::Key Item;
    /// Type of the item-priority pairs.
    typedef std::pair<Item,Prio> Pair;
<<<<<<< HEAD
    ///\e
=======
    /// Functor type for comparing the priorities.
>>>>>>> e5622032
    typedef CMP Compare;

    /// \brief Type to represent the states of the items.
    ///
    /// Each item has a state associated to it. It can be "in heap",
    /// "pre-heap" or "post-heap". The latter two are indifferent from the
    /// heap's point of view, but may be useful to the user.
    ///
    /// The item-int map must be initialized in such way that it assigns
    /// \c PRE_HEAP (<tt>-1</tt>) to any element to be put in the heap.
    enum State {
      IN_HEAP = 0,    ///< = 0.
      PRE_HEAP = -1,  ///< = -1.
      POST_HEAP = -2  ///< = -2.
    };

  private:
    std::vector<Pair> _data;
    Compare _comp;
    ItemIntMap &_iim;

  public:

    /// \brief Constructor.
    ///
    /// Constructor.
    /// \param map A map that assigns \c int values to the items.
    /// It is used internally to handle the cross references.
    /// The assigned value must be \c PRE_HEAP (<tt>-1</tt>) for each item.
    explicit BinHeap(ItemIntMap &map) : _iim(map) {}

    /// \brief Constructor.
    ///
    /// Constructor.
    /// \param map A map that assigns \c int values to the items.
    /// It is used internally to handle the cross references.
    /// The assigned value must be \c PRE_HEAP (<tt>-1</tt>) for each item.
    /// \param comp The function object used for comparing the priorities.
    BinHeap(ItemIntMap &map, const Compare &comp)
      : _iim(map), _comp(comp) {}


    /// \brief The number of items stored in the heap.
    ///
    /// This function returns the number of items stored in the heap.
    int size() const { return _data.size(); }

    /// \brief Check if the heap is empty.
    ///
    /// This function returns \c true if the heap is empty.
    bool empty() const { return _data.empty(); }

    /// \brief Make the heap empty.
    ///
    /// This functon makes the heap empty.
    /// It does not change the cross reference map. If you want to reuse
    /// a heap that is not surely empty, you should first clear it and
    /// then you should set the cross reference map to \c PRE_HEAP
    /// for each item.
    void clear() {
      _data.clear();
    }

  private:
    static int parent(int i) { return (i-1)/2; }

    static int secondChild(int i) { return 2*i+2; }
    bool less(const Pair &p1, const Pair &p2) const {
      return _comp(p1.second, p2.second);
    }

    int bubbleUp(int hole, Pair p) {
      int par = parent(hole);
      while( hole>0 && less(p,_data[par]) ) {
        move(_data[par],hole);
        hole = par;
        par = parent(hole);
      }
      move(p, hole);
      return hole;
    }

    int bubbleDown(int hole, Pair p, int length) {
      int child = secondChild(hole);
      while(child < length) {
        if( less(_data[child-1], _data[child]) ) {
          --child;
        }
        if( !less(_data[child], p) )
          goto ok;
        move(_data[child], hole);
        hole = child;
        child = secondChild(hole);
      }
      child--;
      if( child<length && less(_data[child], p) ) {
        move(_data[child], hole);
        hole=child;
      }
    ok:
      move(p, hole);
      return hole;
    }

    void move(const Pair &p, int i) {
      _data[i] = p;
      _iim.set(p.first, i);
    }

  public:

    /// \brief Insert a pair of item and priority into the heap.
    ///
    /// This function inserts \c p.first to the heap with priority
    /// \c p.second.
    /// \param p The pair to insert.
    /// \pre \c p.first must not be stored in the heap.
    void push(const Pair &p) {
      int n = _data.size();
      _data.resize(n+1);
      bubbleUp(n, p);
    }

    /// \brief Insert an item into the heap with the given priority.
    ///
    /// This function inserts the given item into the heap with the
    /// given priority.
    /// \param i The item to insert.
    /// \param p The priority of the item.
    /// \pre \e i must not be stored in the heap.
    void push(const Item &i, const Prio &p) { push(Pair(i,p)); }

    /// \brief Return the item having minimum priority.
    ///
    /// This function returns the item having minimum priority.
    /// \pre The heap must be non-empty.
    Item top() const {
      return _data[0].first;
    }

    /// \brief The minimum priority.
    ///
    /// This function returns the minimum priority.
    /// \pre The heap must be non-empty.
    Prio prio() const {
      return _data[0].second;
    }

    /// \brief Remove the item having minimum priority.
    ///
    /// This function removes the item having minimum priority.
    /// \pre The heap must be non-empty.
    void pop() {
      int n = _data.size()-1;
      _iim.set(_data[0].first, POST_HEAP);
      if (n > 0) {
        bubbleDown(0, _data[n], n);
      }
      _data.pop_back();
    }

    /// \brief Remove the given item from the heap.
    ///
    /// This function removes the given item from the heap if it is
    /// already stored.
    /// \param i The item to delete.
    /// \pre \e i must be in the heap.
    void erase(const Item &i) {
      int h = _iim[i];
      int n = _data.size()-1;
      _iim.set(_data[h].first, POST_HEAP);
      if( h < n ) {
        if ( bubbleUp(h, _data[n]) == h) {
          bubbleDown(h, _data[n], n);
        }
      }
      _data.pop_back();
    }

    /// \brief The priority of the given item.
    ///
    /// This function returns the priority of the given item.
    /// \param i The item.
    /// \pre \e i must be in the heap.
    Prio operator[](const Item &i) const {
      int idx = _iim[i];
      return _data[idx].second;
    }

    /// \brief Set the priority of an item or insert it, if it is
    /// not stored in the heap.
    ///
    /// This method sets the priority of the given item if it is
    /// already stored in the heap. Otherwise it inserts the given
    /// item into the heap with the given priority.
    /// \param i The item.
    /// \param p The priority.
    void set(const Item &i, const Prio &p) {
      int idx = _iim[i];
      if( idx < 0 ) {
        push(i,p);
      }
      else if( _comp(p, _data[idx].second) ) {
        bubbleUp(idx, Pair(i,p));
      }
      else {
        bubbleDown(idx, Pair(i,p), _data.size());
      }
    }

    /// \brief Decrease the priority of an item to the given value.
    ///
    /// This function decreases the priority of an item to the given value.
    /// \param i The item.
    /// \param p The priority.
    /// \pre \e i must be stored in the heap with priority at least \e p.
    void decrease(const Item &i, const Prio &p) {
      int idx = _iim[i];
      bubbleUp(idx, Pair(i,p));
    }

    /// \brief Increase the priority of an item to the given value.
    ///
    /// This function increases the priority of an item to the given value.
    /// \param i The item.
    /// \param p The priority.
    /// \pre \e i must be stored in the heap with priority at most \e p.
    void increase(const Item &i, const Prio &p) {
      int idx = _iim[i];
      bubbleDown(idx, Pair(i,p), _data.size());
    }

    /// \brief Return the state of an item.
    ///
    /// This method returns \c PRE_HEAP if the given item has never
    /// been in the heap, \c IN_HEAP if it is in the heap at the moment,
    /// and \c POST_HEAP otherwise.
    /// In the latter case it is possible that the item will get back
    /// to the heap again.
    /// \param i The item.
    State state(const Item &i) const {
      int s = _iim[i];
      if( s>=0 )
        s=0;
      return State(s);
    }

    /// \brief Set the state of an item in the heap.
    ///
    /// This function sets the state of the given item in the heap.
    /// It can be used to manually clear the heap when it is important
    /// to achive better time complexity.
    /// \param i The item.
    /// \param st The state. It should not be \c IN_HEAP.
    void state(const Item& i, State st) {
      switch (st) {
      case POST_HEAP:
      case PRE_HEAP:
        if (state(i) == IN_HEAP) {
          erase(i);
        }
        _iim[i] = st;
        break;
      case IN_HEAP:
        break;
      }
    }

    /// \brief Replace an item in the heap.
    ///
    /// This function replaces item \c i with item \c j.
    /// Item \c i must be in the heap, while \c j must be out of the heap.
    /// After calling this method, item \c i will be out of the
    /// heap and \c j will be in the heap with the same prioriority
    /// as item \c i had before.
    void replace(const Item& i, const Item& j) {
      int idx = _iim[i];
      _iim.set(i, _iim[j]);
      _iim.set(j, idx);
      _data[idx].first = j;
    }

  }; // class BinHeap

} // namespace lemon

#endif // LEMON_BIN_HEAP_H<|MERGE_RESOLUTION|>--- conflicted
+++ resolved
@@ -33,25 +33,6 @@
   ///
   /// \brief Binary heap data structure.
   ///
-<<<<<<< HEAD
-  ///This class implements the \e binary \e heap data structure.
-  ///
-  ///A \e heap is a data structure for storing items with specified values
-  ///called \e priorities in such a way that finding the item with minimum
-  ///priority is efficient. \c CMP specifies the ordering of the priorities.
-  ///In a heap one can change the priority of an item, add or erase an
-  ///item, etc.
-  ///
-  ///\tparam PR Type of the priority of the items.
-  ///\tparam IM A read and writable item map with int values, used internally
-  ///to handle the cross references.
-  ///\tparam CMP A functor class for the ordering of the priorities.
-  ///The default is \c std::less<PR>.
-  ///
-  ///\sa FibHeap
-  ///\sa Dijkstra
-  template <typename PR, typename IM, typename CMP = std::less<PR> >
-=======
   /// This class implements the \e binary \e heap data structure.
   /// It fully conforms to the \ref concepts::Heap "heap concept".
   ///
@@ -65,7 +46,6 @@
 #else
   template <typename PR, typename IM, typename CMP = std::less<PR> >
 #endif
->>>>>>> e5622032
   class BinHeap {
   public:
 
@@ -77,11 +57,7 @@
     typedef typename ItemIntMap::Key Item;
     /// Type of the item-priority pairs.
     typedef std::pair<Item,Prio> Pair;
-<<<<<<< HEAD
-    ///\e
-=======
     /// Functor type for comparing the priorities.
->>>>>>> e5622032
     typedef CMP Compare;
 
     /// \brief Type to represent the states of the items.
