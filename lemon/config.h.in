--- conflicted
+++ resolved
@@ -1,11 +1,11 @@
 /* Define to 1 if you have long long */
-#undef HAVE_LONG_LONG
+#undef LEMON_HAVE_LONG_LONG
 
 /* Define to 1 if you have any LP solver. */
-#undef HAVE_LP
+#undef LEMON_HAVE_LP
 
 /* Define to 1 if you have any MIP solver. */
-#undef HAVE_MIP
+#undef LEMON_HAVE_MIP
 
 /* Define to 1 if you have CPLEX. */
 #undef LEMON_HAVE_CPLEX
@@ -13,16 +13,11 @@
 /* Define to 1 if you have GLPK. */
 #undef LEMON_HAVE_GLPK
 
-<<<<<<< HEAD
 /* Define to 1 if you have SOPLEX */
-#undef HAVE_SOPLEX
+#undef LEMON_HAVE_SOPLEX
 
 /* Define to 1 if you have CLP */
-#undef HAVE_CLP
+#undef LEMON_HAVE_CLP
 
 /* Define to 1 if you have CBC */
-#undef HAVE_CBC
-=======
-/* Define to 1 if you have long long */
-#undef LEMON_HAVE_LONG_LONG
->>>>>>> 7c724317
+#undef LEMON_HAVE_CBC