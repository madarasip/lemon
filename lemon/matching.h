/* -*- mode: C++; indent-tabs-mode: nil; -*-
 *
 * This file is a part of LEMON, a generic C++ optimization library.
 *
 * Copyright (C) 2003-2009
 * Egervary Jeno Kombinatorikus Optimalizalasi Kutatocsoport
 * (Egervary Research Group on Combinatorial Optimization, EGRES).
 *
 * Permission to use, modify and distribute this software is granted
 * provided that this copyright notice appears in all copies. For
 * precise terms see the accompanying LICENSE file.
 *
 * This software is provided "AS IS" with no warranty of any kind,
 * express or implied, and with no claim as to its suitability for any
 * purpose.
 *
 */

#ifndef LEMON_MATCHING_H
#define LEMON_MATCHING_H

#include <vector>
#include <queue>
#include <set>
#include <limits>

#include <lemon/core.h>
#include <lemon/unionfind.h>
#include <lemon/bin_heap.h>
#include <lemon/maps.h>
#include <lemon/fractional_matching.h>

///\ingroup matching
///\file
///\brief Maximum matching algorithms in general graphs.

namespace lemon {

  /// \ingroup matching
  ///
  /// \brief Maximum cardinality matching in general graphs
  ///
  /// This class implements Edmonds' alternating forest matching algorithm
  /// for finding a maximum cardinality matching in a general undirected graph.
  /// It can be started from an arbitrary initial matching
  /// (the default is the empty one).
  ///
  /// The dual solution of the problem is a map of the nodes to
  /// \ref MaxMatching::Status "Status", having values \c EVEN (or \c D),
  /// \c ODD (or \c A) and \c MATCHED (or \c C) defining the Gallai-Edmonds
  /// decomposition of the graph. The nodes in \c EVEN/D induce a subgraph
  /// with factor-critical components, the nodes in \c ODD/A form the
  /// canonical barrier, and the nodes in \c MATCHED/C induce a graph having
  /// a perfect matching. The number of the factor-critical components
  /// minus the number of barrier nodes is a lower bound on the
  /// unmatched nodes, and the matching is optimal if and only if this bound is
  /// tight. This decomposition can be obtained using \ref status() or
  /// \ref statusMap() after running the algorithm.
  ///
  /// \tparam GR The undirected graph type the algorithm runs on.
  template <typename GR>
  class MaxMatching {
  public:

    /// The graph type of the algorithm
    typedef GR Graph;
    /// The type of the matching map
    typedef typename Graph::template NodeMap<typename Graph::Arc>
    MatchingMap;

    ///\brief Status constants for Gallai-Edmonds decomposition.
    ///
    ///These constants are used for indicating the Gallai-Edmonds
    ///decomposition of a graph. The nodes with status \c EVEN (or \c D)
    ///induce a subgraph with factor-critical components, the nodes with
    ///status \c ODD (or \c A) form the canonical barrier, and the nodes
    ///with status \c MATCHED (or \c C) induce a subgraph having a
    ///perfect matching.
    enum Status {
      EVEN = 1,       ///< = 1. (\c D is an alias for \c EVEN.)
      D = 1,
      MATCHED = 0,    ///< = 0. (\c C is an alias for \c MATCHED.)
      C = 0,
      ODD = -1,       ///< = -1. (\c A is an alias for \c ODD.)
      A = -1,
      UNMATCHED = -2  ///< = -2.
    };

    /// The type of the status map
    typedef typename Graph::template NodeMap<Status> StatusMap;

  private:

    TEMPLATE_GRAPH_TYPEDEFS(Graph);

    typedef UnionFindEnum<IntNodeMap> BlossomSet;
    typedef ExtendFindEnum<IntNodeMap> TreeSet;
    typedef RangeMap<Node> NodeIntMap;
    typedef MatchingMap EarMap;
    typedef std::vector<Node> NodeQueue;

    const Graph& _graph;
    MatchingMap* _matching;
    StatusMap* _status;

    EarMap* _ear;

    IntNodeMap* _blossom_set_index;
    BlossomSet* _blossom_set;
    NodeIntMap* _blossom_rep;

    IntNodeMap* _tree_set_index;
    TreeSet* _tree_set;

    NodeQueue _node_queue;
    int _process, _postpone, _last;

    int _node_num;

  private:

    void createStructures() {
      _node_num = countNodes(_graph);
      if (!_matching) {
        _matching = new MatchingMap(_graph);
      }
      if (!_status) {
        _status = new StatusMap(_graph);
      }
      if (!_ear) {
        _ear = new EarMap(_graph);
      }
      if (!_blossom_set) {
        _blossom_set_index = new IntNodeMap(_graph);
        _blossom_set = new BlossomSet(*_blossom_set_index);
      }
      if (!_blossom_rep) {
        _blossom_rep = new NodeIntMap(_node_num);
      }
      if (!_tree_set) {
        _tree_set_index = new IntNodeMap(_graph);
        _tree_set = new TreeSet(*_tree_set_index);
      }
      _node_queue.resize(_node_num);
    }

    void destroyStructures() {
      if (_matching) {
        delete _matching;
      }
      if (_status) {
        delete _status;
      }
      if (_ear) {
        delete _ear;
      }
      if (_blossom_set) {
        delete _blossom_set;
        delete _blossom_set_index;
      }
      if (_blossom_rep) {
        delete _blossom_rep;
      }
      if (_tree_set) {
        delete _tree_set_index;
        delete _tree_set;
      }
    }

    void processDense(const Node& n) {
      _process = _postpone = _last = 0;
      _node_queue[_last++] = n;

      while (_process != _last) {
        Node u = _node_queue[_process++];
        for (OutArcIt a(_graph, u); a != INVALID; ++a) {
          Node v = _graph.target(a);
          if ((*_status)[v] == MATCHED) {
            extendOnArc(a);
          } else if ((*_status)[v] == UNMATCHED) {
            augmentOnArc(a);
            return;
          }
        }
      }

      while (_postpone != _last) {
        Node u = _node_queue[_postpone++];

        for (OutArcIt a(_graph, u); a != INVALID ; ++a) {
          Node v = _graph.target(a);

          if ((*_status)[v] == EVEN) {
            if (_blossom_set->find(u) != _blossom_set->find(v)) {
              shrinkOnEdge(a);
            }
          }

          while (_process != _last) {
            Node w = _node_queue[_process++];
            for (OutArcIt b(_graph, w); b != INVALID; ++b) {
              Node x = _graph.target(b);
              if ((*_status)[x] == MATCHED) {
                extendOnArc(b);
              } else if ((*_status)[x] == UNMATCHED) {
                augmentOnArc(b);
                return;
              }
            }
          }
        }
      }
    }

    void processSparse(const Node& n) {
      _process = _last = 0;
      _node_queue[_last++] = n;
      while (_process != _last) {
        Node u = _node_queue[_process++];
        for (OutArcIt a(_graph, u); a != INVALID; ++a) {
          Node v = _graph.target(a);

          if ((*_status)[v] == EVEN) {
            if (_blossom_set->find(u) != _blossom_set->find(v)) {
              shrinkOnEdge(a);
            }
          } else if ((*_status)[v] == MATCHED) {
            extendOnArc(a);
          } else if ((*_status)[v] == UNMATCHED) {
            augmentOnArc(a);
            return;
          }
        }
      }
    }

    void shrinkOnEdge(const Edge& e) {
      Node nca = INVALID;

      {
        std::set<Node> left_set, right_set;

        Node left = (*_blossom_rep)[_blossom_set->find(_graph.u(e))];
        left_set.insert(left);

        Node right = (*_blossom_rep)[_blossom_set->find(_graph.v(e))];
        right_set.insert(right);

        while (true) {
          if ((*_matching)[left] == INVALID) break;
          left = _graph.target((*_matching)[left]);
          left = (*_blossom_rep)[_blossom_set->
                                 find(_graph.target((*_ear)[left]))];
          if (right_set.find(left) != right_set.end()) {
            nca = left;
            break;
          }
          left_set.insert(left);

          if ((*_matching)[right] == INVALID) break;
          right = _graph.target((*_matching)[right]);
          right = (*_blossom_rep)[_blossom_set->
                                  find(_graph.target((*_ear)[right]))];
          if (left_set.find(right) != left_set.end()) {
            nca = right;
            break;
          }
          right_set.insert(right);
        }

        if (nca == INVALID) {
          if ((*_matching)[left] == INVALID) {
            nca = right;
            while (left_set.find(nca) == left_set.end()) {
              nca = _graph.target((*_matching)[nca]);
              nca =(*_blossom_rep)[_blossom_set->
                                   find(_graph.target((*_ear)[nca]))];
            }
          } else {
            nca = left;
            while (right_set.find(nca) == right_set.end()) {
              nca = _graph.target((*_matching)[nca]);
              nca = (*_blossom_rep)[_blossom_set->
                                   find(_graph.target((*_ear)[nca]))];
            }
          }
        }
      }

      {

        Node node = _graph.u(e);
        Arc arc = _graph.direct(e, true);
        Node base = (*_blossom_rep)[_blossom_set->find(node)];

        while (base != nca) {
          (*_ear)[node] = arc;

          Node n = node;
          while (n != base) {
            n = _graph.target((*_matching)[n]);
            Arc a = (*_ear)[n];
            n = _graph.target(a);
            (*_ear)[n] = _graph.oppositeArc(a);
          }
          node = _graph.target((*_matching)[base]);
          _tree_set->erase(base);
          _tree_set->erase(node);
          _blossom_set->insert(node, _blossom_set->find(base));
          (*_status)[node] = EVEN;
          _node_queue[_last++] = node;
          arc = _graph.oppositeArc((*_ear)[node]);
          node = _graph.target((*_ear)[node]);
          base = (*_blossom_rep)[_blossom_set->find(node)];
          _blossom_set->join(_graph.target(arc), base);
        }
      }

      (*_blossom_rep)[_blossom_set->find(nca)] = nca;

      {

        Node node = _graph.v(e);
        Arc arc = _graph.direct(e, false);
        Node base = (*_blossom_rep)[_blossom_set->find(node)];

        while (base != nca) {
          (*_ear)[node] = arc;

          Node n = node;
          while (n != base) {
            n = _graph.target((*_matching)[n]);
            Arc a = (*_ear)[n];
            n = _graph.target(a);
            (*_ear)[n] = _graph.oppositeArc(a);
          }
          node = _graph.target((*_matching)[base]);
          _tree_set->erase(base);
          _tree_set->erase(node);
          _blossom_set->insert(node, _blossom_set->find(base));
          (*_status)[node] = EVEN;
          _node_queue[_last++] = node;
          arc = _graph.oppositeArc((*_ear)[node]);
          node = _graph.target((*_ear)[node]);
          base = (*_blossom_rep)[_blossom_set->find(node)];
          _blossom_set->join(_graph.target(arc), base);
        }
      }

      (*_blossom_rep)[_blossom_set->find(nca)] = nca;
    }

    void extendOnArc(const Arc& a) {
      Node base = _graph.source(a);
      Node odd = _graph.target(a);

      (*_ear)[odd] = _graph.oppositeArc(a);
      Node even = _graph.target((*_matching)[odd]);
      (*_blossom_rep)[_blossom_set->insert(even)] = even;
      (*_status)[odd] = ODD;
      (*_status)[even] = EVEN;
      int tree = _tree_set->find((*_blossom_rep)[_blossom_set->find(base)]);
      _tree_set->insert(odd, tree);
      _tree_set->insert(even, tree);
      _node_queue[_last++] = even;

    }

    void augmentOnArc(const Arc& a) {
      Node even = _graph.source(a);
      Node odd = _graph.target(a);

      int tree = _tree_set->find((*_blossom_rep)[_blossom_set->find(even)]);

      (*_matching)[odd] = _graph.oppositeArc(a);
      (*_status)[odd] = MATCHED;

      Arc arc = (*_matching)[even];
      (*_matching)[even] = a;

      while (arc != INVALID) {
        odd = _graph.target(arc);
        arc = (*_ear)[odd];
        even = _graph.target(arc);
        (*_matching)[odd] = arc;
        arc = (*_matching)[even];
        (*_matching)[even] = _graph.oppositeArc((*_matching)[odd]);
      }

      for (typename TreeSet::ItemIt it(*_tree_set, tree);
           it != INVALID; ++it) {
        if ((*_status)[it] == ODD) {
          (*_status)[it] = MATCHED;
        } else {
          int blossom = _blossom_set->find(it);
          for (typename BlossomSet::ItemIt jt(*_blossom_set, blossom);
               jt != INVALID; ++jt) {
            (*_status)[jt] = MATCHED;
          }
          _blossom_set->eraseClass(blossom);
        }
      }
      _tree_set->eraseClass(tree);

    }

  public:

    /// \brief Constructor
    ///
    /// Constructor.
    MaxMatching(const Graph& graph)
      : _graph(graph), _matching(0), _status(0), _ear(0),
        _blossom_set_index(0), _blossom_set(0), _blossom_rep(0),
        _tree_set_index(0), _tree_set(0) {}

    ~MaxMatching() {
      destroyStructures();
    }

    /// \name Execution Control
    /// The simplest way to execute the algorithm is to use the
    /// \c run() member function.\n
    /// If you need better control on the execution, you have to call
    /// one of the functions \ref init(), \ref greedyInit() or
    /// \ref matchingInit() first, then you can start the algorithm with
    /// \ref startSparse() or \ref startDense().

    ///@{

    /// \brief Set the initial matching to the empty matching.
    ///
    /// This function sets the initial matching to the empty matching.
    void init() {
      createStructures();
      for(NodeIt n(_graph); n != INVALID; ++n) {
        (*_matching)[n] = INVALID;
        (*_status)[n] = UNMATCHED;
      }
    }

    /// \brief Find an initial matching in a greedy way.
    ///
    /// This function finds an initial matching in a greedy way.
    void greedyInit() {
      createStructures();
      for (NodeIt n(_graph); n != INVALID; ++n) {
        (*_matching)[n] = INVALID;
        (*_status)[n] = UNMATCHED;
      }
      for (NodeIt n(_graph); n != INVALID; ++n) {
        if ((*_matching)[n] == INVALID) {
          for (OutArcIt a(_graph, n); a != INVALID ; ++a) {
            Node v = _graph.target(a);
            if ((*_matching)[v] == INVALID && v != n) {
              (*_matching)[n] = a;
              (*_status)[n] = MATCHED;
              (*_matching)[v] = _graph.oppositeArc(a);
              (*_status)[v] = MATCHED;
              break;
            }
          }
        }
      }
    }


    /// \brief Initialize the matching from a map.
    ///
    /// This function initializes the matching from a \c bool valued edge
    /// map. This map should have the property that there are no two incident
    /// edges with \c true value, i.e. it really contains a matching.
    /// \return \c true if the map contains a matching.
    template <typename MatchingMap>
    bool matchingInit(const MatchingMap& matching) {
      createStructures();

      for (NodeIt n(_graph); n != INVALID; ++n) {
        (*_matching)[n] = INVALID;
        (*_status)[n] = UNMATCHED;
      }
      for(EdgeIt e(_graph); e!=INVALID; ++e) {
        if (matching[e]) {

          Node u = _graph.u(e);
          if ((*_matching)[u] != INVALID) return false;
          (*_matching)[u] = _graph.direct(e, true);
          (*_status)[u] = MATCHED;

          Node v = _graph.v(e);
          if ((*_matching)[v] != INVALID) return false;
          (*_matching)[v] = _graph.direct(e, false);
          (*_status)[v] = MATCHED;
        }
      }
      return true;
    }

    /// \brief Start Edmonds' algorithm
    ///
    /// This function runs the original Edmonds' algorithm.
    ///
    /// \pre \ref init(), \ref greedyInit() or \ref matchingInit() must be
    /// called before using this function.
    void startSparse() {
      for(NodeIt n(_graph); n != INVALID; ++n) {
        if ((*_status)[n] == UNMATCHED) {
          (*_blossom_rep)[_blossom_set->insert(n)] = n;
          _tree_set->insert(n);
          (*_status)[n] = EVEN;
          processSparse(n);
        }
      }
    }

    /// \brief Start Edmonds' algorithm with a heuristic improvement
    /// for dense graphs
    ///
    /// This function runs Edmonds' algorithm with a heuristic of postponing
    /// shrinks, therefore resulting in a faster algorithm for dense graphs.
    ///
    /// \pre \ref init(), \ref greedyInit() or \ref matchingInit() must be
    /// called before using this function.
    void startDense() {
      for(NodeIt n(_graph); n != INVALID; ++n) {
        if ((*_status)[n] == UNMATCHED) {
          (*_blossom_rep)[_blossom_set->insert(n)] = n;
          _tree_set->insert(n);
          (*_status)[n] = EVEN;
          processDense(n);
        }
      }
    }


    /// \brief Run Edmonds' algorithm
    ///
    /// This function runs Edmonds' algorithm. An additional heuristic of
    /// postponing shrinks is used for relatively dense graphs
    /// (for which <tt>m>=2*n</tt> holds).
    void run() {
      if (countEdges(_graph) < 2 * countNodes(_graph)) {
        greedyInit();
        startSparse();
      } else {
        init();
        startDense();
      }
    }

    /// @}

    /// \name Primal Solution
    /// Functions to get the primal solution, i.e. the maximum matching.

    /// @{

    /// \brief Return the size (cardinality) of the matching.
    ///
    /// This function returns the size (cardinality) of the current matching.
    /// After run() it returns the size of the maximum matching in the graph.
    int matchingSize() const {
      int size = 0;
      for (NodeIt n(_graph); n != INVALID; ++n) {
        if ((*_matching)[n] != INVALID) {
          ++size;
        }
      }
      return size / 2;
    }

    /// \brief Return \c true if the given edge is in the matching.
    ///
    /// This function returns \c true if the given edge is in the current
    /// matching.
    bool matching(const Edge& edge) const {
      return edge == (*_matching)[_graph.u(edge)];
    }

    /// \brief Return the matching arc (or edge) incident to the given node.
    ///
    /// This function returns the matching arc (or edge) incident to the
    /// given node in the current matching or \c INVALID if the node is
    /// not covered by the matching.
    Arc matching(const Node& n) const {
      return (*_matching)[n];
    }

    /// \brief Return a const reference to the matching map.
    ///
    /// This function returns a const reference to a node map that stores
    /// the matching arc (or edge) incident to each node.
    const MatchingMap& matchingMap() const {
      return *_matching;
    }

    /// \brief Return the mate of the given node.
    ///
    /// This function returns the mate of the given node in the current
    /// matching or \c INVALID if the node is not covered by the matching.
    Node mate(const Node& n) const {
      return (*_matching)[n] != INVALID ?
        _graph.target((*_matching)[n]) : INVALID;
    }

    /// @}

    /// \name Dual Solution
    /// Functions to get the dual solution, i.e. the Gallai-Edmonds
    /// decomposition.

    /// @{

    /// \brief Return the status of the given node in the Edmonds-Gallai
    /// decomposition.
    ///
    /// This function returns the \ref Status "status" of the given node
    /// in the Edmonds-Gallai decomposition.
    Status status(const Node& n) const {
      return (*_status)[n];
    }

    /// \brief Return a const reference to the status map, which stores
    /// the Edmonds-Gallai decomposition.
    ///
    /// This function returns a const reference to a node map that stores the
    /// \ref Status "status" of each node in the Edmonds-Gallai decomposition.
    const StatusMap& statusMap() const {
      return *_status;
    }

    /// \brief Return \c true if the given node is in the barrier.
    ///
    /// This function returns \c true if the given node is in the barrier.
    bool barrier(const Node& n) const {
      return (*_status)[n] == ODD;
    }

    /// @}

  };

  /// \ingroup matching
  ///
  /// \brief Weighted matching in general graphs
  ///
  /// This class provides an efficient implementation of Edmond's
  /// maximum weighted matching algorithm. The implementation is based
  /// on extensive use of priority queues and provides
  /// \f$O(nm\log n)\f$ time complexity.
  ///
  /// The maximum weighted matching problem is to find a subset of the
  /// edges in an undirected graph with maximum overall weight for which
  /// each node has at most one incident edge.
  /// It can be formulated with the following linear program.
  /// \f[ \sum_{e \in \delta(u)}x_e \le 1 \quad \forall u\in V\f]
  /** \f[ \sum_{e \in \gamma(B)}x_e \le \frac{\vert B \vert - 1}{2}
      \quad \forall B\in\mathcal{O}\f] */
  /// \f[x_e \ge 0\quad \forall e\in E\f]
  /// \f[\max \sum_{e\in E}x_ew_e\f]
  /// where \f$\delta(X)\f$ is the set of edges incident to a node in
  /// \f$X\f$, \f$\gamma(X)\f$ is the set of edges with both ends in
  /// \f$X\f$ and \f$\mathcal{O}\f$ is the set of odd cardinality
  /// subsets of the nodes.
  ///
  /// The algorithm calculates an optimal matching and a proof of the
  /// optimality. The solution of the dual problem can be used to check
  /// the result of the algorithm. The dual linear problem is the
  /// following.
  /** \f[ y_u + y_v + \sum_{B \in \mathcal{O}, uv \in \gamma(B)}
      z_B \ge w_{uv} \quad \forall uv\in E\f] */
  /// \f[y_u \ge 0 \quad \forall u \in V\f]
  /// \f[z_B \ge 0 \quad \forall B \in \mathcal{O}\f]
  /** \f[\min \sum_{u \in V}y_u + \sum_{B \in \mathcal{O}}
      \frac{\vert B \vert - 1}{2}z_B\f] */
  ///
  /// The algorithm can be executed with the run() function.
  /// After it the matching (the primal solution) and the dual solution
  /// can be obtained using the query functions and the
  /// \ref MaxWeightedMatching::BlossomIt "BlossomIt" nested class,
  /// which is able to iterate on the nodes of a blossom.
  /// If the value type is integer, then the dual solution is multiplied
  /// by \ref MaxWeightedMatching::dualScale "4".
  ///
  /// \tparam GR The undirected graph type the algorithm runs on.
  /// \tparam WM The type edge weight map. The default type is
  /// \ref concepts::Graph::EdgeMap "GR::EdgeMap<int>".
#ifdef DOXYGEN
  template <typename GR, typename WM>
#else
  template <typename GR,
            typename WM = typename GR::template EdgeMap<int> >
#endif
  class MaxWeightedMatching {
  public:

    /// The graph type of the algorithm
    typedef GR Graph;
    /// The type of the edge weight map
    typedef WM WeightMap;
    /// The value type of the edge weights
    typedef typename WeightMap::Value Value;

    /// The type of the matching map
    typedef typename Graph::template NodeMap<typename Graph::Arc>
    MatchingMap;

    /// \brief Scaling factor for dual solution
    ///
    /// Scaling factor for dual solution. It is equal to 4 or 1
    /// according to the value type.
    static const int dualScale =
      std::numeric_limits<Value>::is_integer ? 4 : 1;

  private:

    TEMPLATE_GRAPH_TYPEDEFS(Graph);

    typedef typename Graph::template NodeMap<Value> NodePotential;
    typedef std::vector<Node> BlossomNodeList;

    struct BlossomVariable {
      int begin, end;
      Value value;

      BlossomVariable(int _begin, int _end, Value _value)
        : begin(_begin), end(_end), value(_value) {}

    };

    typedef std::vector<BlossomVariable> BlossomPotential;

    const Graph& _graph;
    const WeightMap& _weight;

    MatchingMap* _matching;

    NodePotential* _node_potential;

    BlossomPotential _blossom_potential;
    BlossomNodeList _blossom_node_list;

    int _node_num;
    int _blossom_num;

    typedef RangeMap<int> IntIntMap;

    enum Status {
      EVEN = -1, MATCHED = 0, ODD = 1
    };

    typedef HeapUnionFind<Value, IntNodeMap> BlossomSet;
    struct BlossomData {
      int tree;
      Status status;
      Arc pred, next;
      Value pot, offset;
      Node base;
    };

    IntNodeMap *_blossom_index;
    BlossomSet *_blossom_set;
    RangeMap<BlossomData>* _blossom_data;

    IntNodeMap *_node_index;
    IntArcMap *_node_heap_index;

    struct NodeData {

      NodeData(IntArcMap& node_heap_index)
        : heap(node_heap_index) {}

      int blossom;
      Value pot;
      BinHeap<Value, IntArcMap> heap;
      std::map<int, Arc> heap_index;

      int tree;
    };

    RangeMap<NodeData>* _node_data;

    typedef ExtendFindEnum<IntIntMap> TreeSet;

    IntIntMap *_tree_set_index;
    TreeSet *_tree_set;

    IntNodeMap *_delta1_index;
    BinHeap<Value, IntNodeMap> *_delta1;

    IntIntMap *_delta2_index;
    BinHeap<Value, IntIntMap> *_delta2;

    IntEdgeMap *_delta3_index;
    BinHeap<Value, IntEdgeMap> *_delta3;

    IntIntMap *_delta4_index;
    BinHeap<Value, IntIntMap> *_delta4;

    Value _delta_sum;
    int _unmatched;

    typedef MaxWeightedFractionalMatching<Graph, WeightMap> FractionalMatching;
    FractionalMatching *_fractional;

    void createStructures() {
      _node_num = countNodes(_graph);
      _blossom_num = _node_num * 3 / 2;

      if (!_matching) {
        _matching = new MatchingMap(_graph);
      }

      if (!_node_potential) {
        _node_potential = new NodePotential(_graph);
      }

      if (!_blossom_set) {
        _blossom_index = new IntNodeMap(_graph);
        _blossom_set = new BlossomSet(*_blossom_index);
        _blossom_data = new RangeMap<BlossomData>(_blossom_num);
      } else if (_blossom_data->size() != _blossom_num) {
        delete _blossom_data;
        _blossom_data = new RangeMap<BlossomData>(_blossom_num);
      }

      if (!_node_index) {
        _node_index = new IntNodeMap(_graph);
        _node_heap_index = new IntArcMap(_graph);
        _node_data = new RangeMap<NodeData>(_node_num,
                                            NodeData(*_node_heap_index));
      } else {
        delete _node_data;
        _node_data = new RangeMap<NodeData>(_node_num,
                                            NodeData(*_node_heap_index));
      }

      if (!_tree_set) {
        _tree_set_index = new IntIntMap(_blossom_num);
        _tree_set = new TreeSet(*_tree_set_index);
      } else {
        _tree_set_index->resize(_blossom_num);
      }

      if (!_delta1) {
        _delta1_index = new IntNodeMap(_graph);
        _delta1 = new BinHeap<Value, IntNodeMap>(*_delta1_index);
      }

      if (!_delta2) {
        _delta2_index = new IntIntMap(_blossom_num);
        _delta2 = new BinHeap<Value, IntIntMap>(*_delta2_index);
      } else {
        _delta2_index->resize(_blossom_num);
      }

      if (!_delta3) {
        _delta3_index = new IntEdgeMap(_graph);
        _delta3 = new BinHeap<Value, IntEdgeMap>(*_delta3_index);
      }

      if (!_delta4) {
        _delta4_index = new IntIntMap(_blossom_num);
        _delta4 = new BinHeap<Value, IntIntMap>(*_delta4_index);
      } else {
        _delta4_index->resize(_blossom_num);
      }
    }

    void destroyStructures() {
      if (_matching) {
        delete _matching;
      }
      if (_node_potential) {
        delete _node_potential;
      }
      if (_blossom_set) {
        delete _blossom_index;
        delete _blossom_set;
        delete _blossom_data;
      }

      if (_node_index) {
        delete _node_index;
        delete _node_heap_index;
        delete _node_data;
      }

      if (_tree_set) {
        delete _tree_set_index;
        delete _tree_set;
      }
      if (_delta1) {
        delete _delta1_index;
        delete _delta1;
      }
      if (_delta2) {
        delete _delta2_index;
        delete _delta2;
      }
      if (_delta3) {
        delete _delta3_index;
        delete _delta3;
      }
      if (_delta4) {
        delete _delta4_index;
        delete _delta4;
      }
    }

    void matchedToEven(int blossom, int tree) {
      if (_delta2->state(blossom) == _delta2->IN_HEAP) {
        _delta2->erase(blossom);
      }

      if (!_blossom_set->trivial(blossom)) {
        (*_blossom_data)[blossom].pot -=
          2 * (_delta_sum - (*_blossom_data)[blossom].offset);
      }

      for (typename BlossomSet::ItemIt n(*_blossom_set, blossom);
           n != INVALID; ++n) {

        _blossom_set->increase(n, std::numeric_limits<Value>::max());
        int ni = (*_node_index)[n];

        (*_node_data)[ni].heap.clear();
        (*_node_data)[ni].heap_index.clear();

        (*_node_data)[ni].pot += _delta_sum - (*_blossom_data)[blossom].offset;

        _delta1->push(n, (*_node_data)[ni].pot);

        for (InArcIt e(_graph, n); e != INVALID; ++e) {
          Node v = _graph.source(e);
          int vb = _blossom_set->find(v);
          int vi = (*_node_index)[v];

          Value rw = (*_node_data)[ni].pot + (*_node_data)[vi].pot -
            dualScale * _weight[e];

          if ((*_blossom_data)[vb].status == EVEN) {
            if (_delta3->state(e) != _delta3->IN_HEAP && blossom != vb) {
              _delta3->push(e, rw / 2);
            }
          } else {
            typename std::map<int, Arc>::iterator it =
              (*_node_data)[vi].heap_index.find(tree);

            if (it != (*_node_data)[vi].heap_index.end()) {
              if ((*_node_data)[vi].heap[it->second] > rw) {
                (*_node_data)[vi].heap.replace(it->second, e);
                (*_node_data)[vi].heap.decrease(e, rw);
                it->second = e;
              }
            } else {
              (*_node_data)[vi].heap.push(e, rw);
              (*_node_data)[vi].heap_index.insert(std::make_pair(tree, e));
            }

            if ((*_blossom_set)[v] > (*_node_data)[vi].heap.prio()) {
              _blossom_set->decrease(v, (*_node_data)[vi].heap.prio());

              if ((*_blossom_data)[vb].status == MATCHED) {
                if (_delta2->state(vb) != _delta2->IN_HEAP) {
                  _delta2->push(vb, _blossom_set->classPrio(vb) -
                               (*_blossom_data)[vb].offset);
                } else if ((*_delta2)[vb] > _blossom_set->classPrio(vb) -
                           (*_blossom_data)[vb].offset) {
                  _delta2->decrease(vb, _blossom_set->classPrio(vb) -
                                   (*_blossom_data)[vb].offset);
                }
              }
            }
          }
        }
      }
      (*_blossom_data)[blossom].offset = 0;
    }

    void matchedToOdd(int blossom) {
      if (_delta2->state(blossom) == _delta2->IN_HEAP) {
        _delta2->erase(blossom);
      }
      (*_blossom_data)[blossom].offset += _delta_sum;
      if (!_blossom_set->trivial(blossom)) {
        _delta4->push(blossom, (*_blossom_data)[blossom].pot / 2 +
                      (*_blossom_data)[blossom].offset);
      }
    }

    void evenToMatched(int blossom, int tree) {
      if (!_blossom_set->trivial(blossom)) {
        (*_blossom_data)[blossom].pot += 2 * _delta_sum;
      }

      for (typename BlossomSet::ItemIt n(*_blossom_set, blossom);
           n != INVALID; ++n) {
        int ni = (*_node_index)[n];
        (*_node_data)[ni].pot -= _delta_sum;

        _delta1->erase(n);

        for (InArcIt e(_graph, n); e != INVALID; ++e) {
          Node v = _graph.source(e);
          int vb = _blossom_set->find(v);
          int vi = (*_node_index)[v];

          Value rw = (*_node_data)[ni].pot + (*_node_data)[vi].pot -
            dualScale * _weight[e];

          if (vb == blossom) {
            if (_delta3->state(e) == _delta3->IN_HEAP) {
              _delta3->erase(e);
            }
          } else if ((*_blossom_data)[vb].status == EVEN) {

            if (_delta3->state(e) == _delta3->IN_HEAP) {
              _delta3->erase(e);
            }

            int vt = _tree_set->find(vb);

            if (vt != tree) {

              Arc r = _graph.oppositeArc(e);

              typename std::map<int, Arc>::iterator it =
                (*_node_data)[ni].heap_index.find(vt);

              if (it != (*_node_data)[ni].heap_index.end()) {
                if ((*_node_data)[ni].heap[it->second] > rw) {
                  (*_node_data)[ni].heap.replace(it->second, r);
                  (*_node_data)[ni].heap.decrease(r, rw);
                  it->second = r;
                }
              } else {
                (*_node_data)[ni].heap.push(r, rw);
                (*_node_data)[ni].heap_index.insert(std::make_pair(vt, r));
              }

              if ((*_blossom_set)[n] > (*_node_data)[ni].heap.prio()) {
                _blossom_set->decrease(n, (*_node_data)[ni].heap.prio());

                if (_delta2->state(blossom) != _delta2->IN_HEAP) {
                  _delta2->push(blossom, _blossom_set->classPrio(blossom) -
                               (*_blossom_data)[blossom].offset);
                } else if ((*_delta2)[blossom] >
                           _blossom_set->classPrio(blossom) -
                           (*_blossom_data)[blossom].offset){
                  _delta2->decrease(blossom, _blossom_set->classPrio(blossom) -
                                   (*_blossom_data)[blossom].offset);
                }
              }
            }
          } else {

            typename std::map<int, Arc>::iterator it =
              (*_node_data)[vi].heap_index.find(tree);

            if (it != (*_node_data)[vi].heap_index.end()) {
              (*_node_data)[vi].heap.erase(it->second);
              (*_node_data)[vi].heap_index.erase(it);
              if ((*_node_data)[vi].heap.empty()) {
                _blossom_set->increase(v, std::numeric_limits<Value>::max());
              } else if ((*_blossom_set)[v] < (*_node_data)[vi].heap.prio()) {
                _blossom_set->increase(v, (*_node_data)[vi].heap.prio());
              }

              if ((*_blossom_data)[vb].status == MATCHED) {
                if (_blossom_set->classPrio(vb) ==
                    std::numeric_limits<Value>::max()) {
                  _delta2->erase(vb);
                } else if ((*_delta2)[vb] < _blossom_set->classPrio(vb) -
                           (*_blossom_data)[vb].offset) {
                  _delta2->increase(vb, _blossom_set->classPrio(vb) -
                                   (*_blossom_data)[vb].offset);
                }
              }
            }
          }
        }
      }
    }

    void oddToMatched(int blossom) {
      (*_blossom_data)[blossom].offset -= _delta_sum;

      if (_blossom_set->classPrio(blossom) !=
          std::numeric_limits<Value>::max()) {
        _delta2->push(blossom, _blossom_set->classPrio(blossom) -
                      (*_blossom_data)[blossom].offset);
      }

      if (!_blossom_set->trivial(blossom)) {
        _delta4->erase(blossom);
      }
    }

    void oddToEven(int blossom, int tree) {
      if (!_blossom_set->trivial(blossom)) {
        _delta4->erase(blossom);
        (*_blossom_data)[blossom].pot -=
          2 * (2 * _delta_sum - (*_blossom_data)[blossom].offset);
      }

      for (typename BlossomSet::ItemIt n(*_blossom_set, blossom);
           n != INVALID; ++n) {
        int ni = (*_node_index)[n];

        _blossom_set->increase(n, std::numeric_limits<Value>::max());

        (*_node_data)[ni].heap.clear();
        (*_node_data)[ni].heap_index.clear();
        (*_node_data)[ni].pot +=
          2 * _delta_sum - (*_blossom_data)[blossom].offset;

        _delta1->push(n, (*_node_data)[ni].pot);

        for (InArcIt e(_graph, n); e != INVALID; ++e) {
          Node v = _graph.source(e);
          int vb = _blossom_set->find(v);
          int vi = (*_node_index)[v];

          Value rw = (*_node_data)[ni].pot + (*_node_data)[vi].pot -
            dualScale * _weight[e];

          if ((*_blossom_data)[vb].status == EVEN) {
            if (_delta3->state(e) != _delta3->IN_HEAP && blossom != vb) {
              _delta3->push(e, rw / 2);
            }
          } else {

            typename std::map<int, Arc>::iterator it =
              (*_node_data)[vi].heap_index.find(tree);

            if (it != (*_node_data)[vi].heap_index.end()) {
              if ((*_node_data)[vi].heap[it->second] > rw) {
                (*_node_data)[vi].heap.replace(it->second, e);
                (*_node_data)[vi].heap.decrease(e, rw);
                it->second = e;
              }
            } else {
              (*_node_data)[vi].heap.push(e, rw);
              (*_node_data)[vi].heap_index.insert(std::make_pair(tree, e));
            }

            if ((*_blossom_set)[v] > (*_node_data)[vi].heap.prio()) {
              _blossom_set->decrease(v, (*_node_data)[vi].heap.prio());

              if ((*_blossom_data)[vb].status == MATCHED) {
                if (_delta2->state(vb) != _delta2->IN_HEAP) {
                  _delta2->push(vb, _blossom_set->classPrio(vb) -
                               (*_blossom_data)[vb].offset);
                } else if ((*_delta2)[vb] > _blossom_set->classPrio(vb) -
                           (*_blossom_data)[vb].offset) {
                  _delta2->decrease(vb, _blossom_set->classPrio(vb) -
                                   (*_blossom_data)[vb].offset);
                }
              }
            }
          }
        }
      }
      (*_blossom_data)[blossom].offset = 0;
    }

    void alternatePath(int even, int tree) {
      int odd;

      evenToMatched(even, tree);
      (*_blossom_data)[even].status = MATCHED;

      while ((*_blossom_data)[even].pred != INVALID) {
        odd = _blossom_set->find(_graph.target((*_blossom_data)[even].pred));
        (*_blossom_data)[odd].status = MATCHED;
        oddToMatched(odd);
        (*_blossom_data)[odd].next = (*_blossom_data)[odd].pred;

        even = _blossom_set->find(_graph.target((*_blossom_data)[odd].pred));
        (*_blossom_data)[even].status = MATCHED;
        evenToMatched(even, tree);
        (*_blossom_data)[even].next =
          _graph.oppositeArc((*_blossom_data)[odd].pred);
      }

    }

    void destroyTree(int tree) {
      for (TreeSet::ItemIt b(*_tree_set, tree); b != INVALID; ++b) {
        if ((*_blossom_data)[b].status == EVEN) {
          (*_blossom_data)[b].status = MATCHED;
          evenToMatched(b, tree);
        } else if ((*_blossom_data)[b].status == ODD) {
          (*_blossom_data)[b].status = MATCHED;
          oddToMatched(b);
        }
      }
      _tree_set->eraseClass(tree);
    }


    void unmatchNode(const Node& node) {
      int blossom = _blossom_set->find(node);
      int tree = _tree_set->find(blossom);

      alternatePath(blossom, tree);
      destroyTree(tree);

      (*_blossom_data)[blossom].base = node;
      (*_blossom_data)[blossom].next = INVALID;
    }

    void augmentOnEdge(const Edge& edge) {

      int left = _blossom_set->find(_graph.u(edge));
      int right = _blossom_set->find(_graph.v(edge));

      int left_tree = _tree_set->find(left);
      alternatePath(left, left_tree);
      destroyTree(left_tree);

      int right_tree = _tree_set->find(right);
      alternatePath(right, right_tree);
      destroyTree(right_tree);

      (*_blossom_data)[left].next = _graph.direct(edge, true);
      (*_blossom_data)[right].next = _graph.direct(edge, false);
    }

    void augmentOnArc(const Arc& arc) {

      int left = _blossom_set->find(_graph.source(arc));
      int right = _blossom_set->find(_graph.target(arc));

      (*_blossom_data)[left].status = MATCHED;

      int right_tree = _tree_set->find(right);
      alternatePath(right, right_tree);
      destroyTree(right_tree);

      (*_blossom_data)[left].next = arc;
      (*_blossom_data)[right].next = _graph.oppositeArc(arc);
    }

    void extendOnArc(const Arc& arc) {
      int base = _blossom_set->find(_graph.target(arc));
      int tree = _tree_set->find(base);

      int odd = _blossom_set->find(_graph.source(arc));
      _tree_set->insert(odd, tree);
      (*_blossom_data)[odd].status = ODD;
      matchedToOdd(odd);
      (*_blossom_data)[odd].pred = arc;

      int even = _blossom_set->find(_graph.target((*_blossom_data)[odd].next));
      (*_blossom_data)[even].pred = (*_blossom_data)[even].next;
      _tree_set->insert(even, tree);
      (*_blossom_data)[even].status = EVEN;
      matchedToEven(even, tree);
    }

    void shrinkOnEdge(const Edge& edge, int tree) {
      int nca = -1;
      std::vector<int> left_path, right_path;

      {
        std::set<int> left_set, right_set;
        int left = _blossom_set->find(_graph.u(edge));
        left_path.push_back(left);
        left_set.insert(left);

        int right = _blossom_set->find(_graph.v(edge));
        right_path.push_back(right);
        right_set.insert(right);

        while (true) {

          if ((*_blossom_data)[left].pred == INVALID) break;

          left =
            _blossom_set->find(_graph.target((*_blossom_data)[left].pred));
          left_path.push_back(left);
          left =
            _blossom_set->find(_graph.target((*_blossom_data)[left].pred));
          left_path.push_back(left);

          left_set.insert(left);

          if (right_set.find(left) != right_set.end()) {
            nca = left;
            break;
          }

          if ((*_blossom_data)[right].pred == INVALID) break;

          right =
            _blossom_set->find(_graph.target((*_blossom_data)[right].pred));
          right_path.push_back(right);
          right =
            _blossom_set->find(_graph.target((*_blossom_data)[right].pred));
          right_path.push_back(right);

          right_set.insert(right);

          if (left_set.find(right) != left_set.end()) {
            nca = right;
            break;
          }

        }

        if (nca == -1) {
          if ((*_blossom_data)[left].pred == INVALID) {
            nca = right;
            while (left_set.find(nca) == left_set.end()) {
              nca =
                _blossom_set->find(_graph.target((*_blossom_data)[nca].pred));
              right_path.push_back(nca);
              nca =
                _blossom_set->find(_graph.target((*_blossom_data)[nca].pred));
              right_path.push_back(nca);
            }
          } else {
            nca = left;
            while (right_set.find(nca) == right_set.end()) {
              nca =
                _blossom_set->find(_graph.target((*_blossom_data)[nca].pred));
              left_path.push_back(nca);
              nca =
                _blossom_set->find(_graph.target((*_blossom_data)[nca].pred));
              left_path.push_back(nca);
            }
          }
        }
      }

      std::vector<int> subblossoms;
      Arc prev;

      prev = _graph.direct(edge, true);
      for (int i = 0; left_path[i] != nca; i += 2) {
        subblossoms.push_back(left_path[i]);
        (*_blossom_data)[left_path[i]].next = prev;
        _tree_set->erase(left_path[i]);

        subblossoms.push_back(left_path[i + 1]);
        (*_blossom_data)[left_path[i + 1]].status = EVEN;
        oddToEven(left_path[i + 1], tree);
        _tree_set->erase(left_path[i + 1]);
        prev = _graph.oppositeArc((*_blossom_data)[left_path[i + 1]].pred);
      }

      int k = 0;
      while (right_path[k] != nca) ++k;

      subblossoms.push_back(nca);
      (*_blossom_data)[nca].next = prev;

      for (int i = k - 2; i >= 0; i -= 2) {
        subblossoms.push_back(right_path[i + 1]);
        (*_blossom_data)[right_path[i + 1]].status = EVEN;
        oddToEven(right_path[i + 1], tree);
        _tree_set->erase(right_path[i + 1]);

        (*_blossom_data)[right_path[i + 1]].next =
          (*_blossom_data)[right_path[i + 1]].pred;

        subblossoms.push_back(right_path[i]);
        _tree_set->erase(right_path[i]);
      }

      int surface =
        _blossom_set->join(subblossoms.begin(), subblossoms.end());

      for (int i = 0; i < int(subblossoms.size()); ++i) {
        if (!_blossom_set->trivial(subblossoms[i])) {
          (*_blossom_data)[subblossoms[i]].pot += 2 * _delta_sum;
        }
        (*_blossom_data)[subblossoms[i]].status = MATCHED;
      }

      (*_blossom_data)[surface].pot = -2 * _delta_sum;
      (*_blossom_data)[surface].offset = 0;
      (*_blossom_data)[surface].status = EVEN;
      (*_blossom_data)[surface].pred = (*_blossom_data)[nca].pred;
      (*_blossom_data)[surface].next = (*_blossom_data)[nca].pred;

      _tree_set->insert(surface, tree);
      _tree_set->erase(nca);
    }

    void splitBlossom(int blossom) {
      Arc next = (*_blossom_data)[blossom].next;
      Arc pred = (*_blossom_data)[blossom].pred;

      int tree = _tree_set->find(blossom);

      (*_blossom_data)[blossom].status = MATCHED;
      oddToMatched(blossom);
      if (_delta2->state(blossom) == _delta2->IN_HEAP) {
        _delta2->erase(blossom);
      }

      std::vector<int> subblossoms;
      _blossom_set->split(blossom, std::back_inserter(subblossoms));

      Value offset = (*_blossom_data)[blossom].offset;
      int b = _blossom_set->find(_graph.source(pred));
      int d = _blossom_set->find(_graph.source(next));

      int ib = -1, id = -1;
      for (int i = 0; i < int(subblossoms.size()); ++i) {
        if (subblossoms[i] == b) ib = i;
        if (subblossoms[i] == d) id = i;

        (*_blossom_data)[subblossoms[i]].offset = offset;
        if (!_blossom_set->trivial(subblossoms[i])) {
          (*_blossom_data)[subblossoms[i]].pot -= 2 * offset;
        }
        if (_blossom_set->classPrio(subblossoms[i]) !=
            std::numeric_limits<Value>::max()) {
          _delta2->push(subblossoms[i],
                        _blossom_set->classPrio(subblossoms[i]) -
                        (*_blossom_data)[subblossoms[i]].offset);
        }
      }

      if (id > ib ? ((id - ib) % 2 == 0) : ((ib - id) % 2 == 1)) {
        for (int i = (id + 1) % subblossoms.size();
             i != ib; i = (i + 2) % subblossoms.size()) {
          int sb = subblossoms[i];
          int tb = subblossoms[(i + 1) % subblossoms.size()];
          (*_blossom_data)[sb].next =
            _graph.oppositeArc((*_blossom_data)[tb].next);
        }

        for (int i = ib; i != id; i = (i + 2) % subblossoms.size()) {
          int sb = subblossoms[i];
          int tb = subblossoms[(i + 1) % subblossoms.size()];
          int ub = subblossoms[(i + 2) % subblossoms.size()];

          (*_blossom_data)[sb].status = ODD;
          matchedToOdd(sb);
          _tree_set->insert(sb, tree);
          (*_blossom_data)[sb].pred = pred;
          (*_blossom_data)[sb].next =
            _graph.oppositeArc((*_blossom_data)[tb].next);

          pred = (*_blossom_data)[ub].next;

          (*_blossom_data)[tb].status = EVEN;
          matchedToEven(tb, tree);
          _tree_set->insert(tb, tree);
          (*_blossom_data)[tb].pred = (*_blossom_data)[tb].next;
        }

        (*_blossom_data)[subblossoms[id]].status = ODD;
        matchedToOdd(subblossoms[id]);
        _tree_set->insert(subblossoms[id], tree);
        (*_blossom_data)[subblossoms[id]].next = next;
        (*_blossom_data)[subblossoms[id]].pred = pred;

      } else {

        for (int i = (ib + 1) % subblossoms.size();
             i != id; i = (i + 2) % subblossoms.size()) {
          int sb = subblossoms[i];
          int tb = subblossoms[(i + 1) % subblossoms.size()];
          (*_blossom_data)[sb].next =
            _graph.oppositeArc((*_blossom_data)[tb].next);
        }

        for (int i = id; i != ib; i = (i + 2) % subblossoms.size()) {
          int sb = subblossoms[i];
          int tb = subblossoms[(i + 1) % subblossoms.size()];
          int ub = subblossoms[(i + 2) % subblossoms.size()];

          (*_blossom_data)[sb].status = ODD;
          matchedToOdd(sb);
          _tree_set->insert(sb, tree);
          (*_blossom_data)[sb].next = next;
          (*_blossom_data)[sb].pred =
            _graph.oppositeArc((*_blossom_data)[tb].next);

          (*_blossom_data)[tb].status = EVEN;
          matchedToEven(tb, tree);
          _tree_set->insert(tb, tree);
          (*_blossom_data)[tb].pred =
            (*_blossom_data)[tb].next =
            _graph.oppositeArc((*_blossom_data)[ub].next);
          next = (*_blossom_data)[ub].next;
        }

        (*_blossom_data)[subblossoms[ib]].status = ODD;
        matchedToOdd(subblossoms[ib]);
        _tree_set->insert(subblossoms[ib], tree);
        (*_blossom_data)[subblossoms[ib]].next = next;
        (*_blossom_data)[subblossoms[ib]].pred = pred;
      }
      _tree_set->erase(blossom);
    }

    void extractBlossom(int blossom, const Node& base, const Arc& matching) {
      if (_blossom_set->trivial(blossom)) {
        int bi = (*_node_index)[base];
        Value pot = (*_node_data)[bi].pot;

        (*_matching)[base] = matching;
        _blossom_node_list.push_back(base);
        (*_node_potential)[base] = pot;
      } else {

        Value pot = (*_blossom_data)[blossom].pot;
        int bn = _blossom_node_list.size();

        std::vector<int> subblossoms;
        _blossom_set->split(blossom, std::back_inserter(subblossoms));
        int b = _blossom_set->find(base);
        int ib = -1;
        for (int i = 0; i < int(subblossoms.size()); ++i) {
          if (subblossoms[i] == b) { ib = i; break; }
        }

        for (int i = 1; i < int(subblossoms.size()); i += 2) {
          int sb = subblossoms[(ib + i) % subblossoms.size()];
          int tb = subblossoms[(ib + i + 1) % subblossoms.size()];

          Arc m = (*_blossom_data)[tb].next;
          extractBlossom(sb, _graph.target(m), _graph.oppositeArc(m));
          extractBlossom(tb, _graph.source(m), m);
        }
        extractBlossom(subblossoms[ib], base, matching);

        int en = _blossom_node_list.size();

        _blossom_potential.push_back(BlossomVariable(bn, en, pot));
      }
    }

    void extractMatching() {
      std::vector<int> blossoms;
      for (typename BlossomSet::ClassIt c(*_blossom_set); c != INVALID; ++c) {
        blossoms.push_back(c);
      }

      for (int i = 0; i < int(blossoms.size()); ++i) {
        if ((*_blossom_data)[blossoms[i]].next != INVALID) {

          Value offset = (*_blossom_data)[blossoms[i]].offset;
          (*_blossom_data)[blossoms[i]].pot += 2 * offset;
          for (typename BlossomSet::ItemIt n(*_blossom_set, blossoms[i]);
               n != INVALID; ++n) {
            (*_node_data)[(*_node_index)[n]].pot -= offset;
          }

          Arc matching = (*_blossom_data)[blossoms[i]].next;
          Node base = _graph.source(matching);
          extractBlossom(blossoms[i], base, matching);
        } else {
          Node base = (*_blossom_data)[blossoms[i]].base;
          extractBlossom(blossoms[i], base, INVALID);
        }
      }
    }

  public:

    /// \brief Constructor
    ///
    /// Constructor.
    MaxWeightedMatching(const Graph& graph, const WeightMap& weight)
      : _graph(graph), _weight(weight), _matching(0),
        _node_potential(0), _blossom_potential(), _blossom_node_list(),
        _node_num(0), _blossom_num(0),

        _blossom_index(0), _blossom_set(0), _blossom_data(0),
        _node_index(0), _node_heap_index(0), _node_data(0),
        _tree_set_index(0), _tree_set(0),

        _delta1_index(0), _delta1(0),
        _delta2_index(0), _delta2(0),
        _delta3_index(0), _delta3(0),
        _delta4_index(0), _delta4(0),

        _delta_sum(), _unmatched(0),

        _fractional(0)
    {}

    ~MaxWeightedMatching() {
      destroyStructures();
      if (_fractional) {
        delete _fractional;
      }
    }

    /// \name Execution Control
    /// The simplest way to execute the algorithm is to use the
    /// \ref run() member function.

    ///@{

    /// \brief Initialize the algorithm
    ///
    /// This function initializes the algorithm.
    void init() {
      createStructures();

      _blossom_node_list.clear();
      _blossom_potential.clear();

      for (ArcIt e(_graph); e != INVALID; ++e) {
        (*_node_heap_index)[e] = BinHeap<Value, IntArcMap>::PRE_HEAP;
      }
      for (NodeIt n(_graph); n != INVALID; ++n) {
        (*_delta1_index)[n] = _delta1->PRE_HEAP;
      }
      for (EdgeIt e(_graph); e != INVALID; ++e) {
        (*_delta3_index)[e] = _delta3->PRE_HEAP;
      }
      for (int i = 0; i < _blossom_num; ++i) {
        (*_delta2_index)[i] = _delta2->PRE_HEAP;
        (*_delta4_index)[i] = _delta4->PRE_HEAP;
      }
      
      _delta1->clear();
      _delta2->clear();
      _delta3->clear();
      _delta4->clear();
      _blossom_set->clear();
      _tree_set->clear();

      _unmatched = _node_num;

      int index = 0;
      for (NodeIt n(_graph); n != INVALID; ++n) {
        Value max = 0;
        for (OutArcIt e(_graph, n); e != INVALID; ++e) {
          if (_graph.target(e) == n) continue;
          if ((dualScale * _weight[e]) / 2 > max) {
            max = (dualScale * _weight[e]) / 2;
          }
        }
        (*_node_index)[n] = index;
        (*_node_data)[index].heap_index.clear();
        (*_node_data)[index].heap.clear();
        (*_node_data)[index].pot = max;
        _delta1->push(n, max);
        int blossom =
          _blossom_set->insert(n, std::numeric_limits<Value>::max());

        _tree_set->insert(blossom);

        (*_blossom_data)[blossom].status = EVEN;
        (*_blossom_data)[blossom].pred = INVALID;
        (*_blossom_data)[blossom].next = INVALID;
        (*_blossom_data)[blossom].pot = 0;
        (*_blossom_data)[blossom].offset = 0;
        ++index;
      }
      for (EdgeIt e(_graph); e != INVALID; ++e) {
        int si = (*_node_index)[_graph.u(e)];
        int ti = (*_node_index)[_graph.v(e)];
        if (_graph.u(e) != _graph.v(e)) {
          _delta3->push(e, ((*_node_data)[si].pot + (*_node_data)[ti].pot -
                            dualScale * _weight[e]) / 2);
        }
      }
    }

    /// \brief Initialize the algorithm with fractional matching
    ///
    /// This function initializes the algorithm with a fractional
    /// matching. This initialization is also called jumpstart heuristic.
    void fractionalInit() {
      createStructures();
      
      if (_fractional == 0) {
        _fractional = new FractionalMatching(_graph, _weight, false);
      }
      _fractional->run();

      for (ArcIt e(_graph); e != INVALID; ++e) {
        (*_node_heap_index)[e] = BinHeap<Value, IntArcMap>::PRE_HEAP;
      }
      for (NodeIt n(_graph); n != INVALID; ++n) {
        (*_delta1_index)[n] = _delta1->PRE_HEAP;
      }
      for (EdgeIt e(_graph); e != INVALID; ++e) {
        (*_delta3_index)[e] = _delta3->PRE_HEAP;
      }
      for (int i = 0; i < _blossom_num; ++i) {
        (*_delta2_index)[i] = _delta2->PRE_HEAP;
        (*_delta4_index)[i] = _delta4->PRE_HEAP;
      }

      _unmatched = 0;

      int index = 0;
      for (NodeIt n(_graph); n != INVALID; ++n) {
        Value pot = _fractional->nodeValue(n);
        (*_node_index)[n] = index;
        (*_node_data)[index].pot = pot;
        int blossom =
          _blossom_set->insert(n, std::numeric_limits<Value>::max());

        (*_blossom_data)[blossom].status = MATCHED;
        (*_blossom_data)[blossom].pred = INVALID;
        (*_blossom_data)[blossom].next = _fractional->matching(n);
        if (_fractional->matching(n) == INVALID) {
          (*_blossom_data)[blossom].base = n;
        }
        (*_blossom_data)[blossom].pot = 0;
        (*_blossom_data)[blossom].offset = 0;
        ++index;
      }

      typename Graph::template NodeMap<bool> processed(_graph, false);
      for (NodeIt n(_graph); n != INVALID; ++n) {
        if (processed[n]) continue;
        processed[n] = true;
        if (_fractional->matching(n) == INVALID) continue;
        int num = 1;
        Node v = _graph.target(_fractional->matching(n));
        while (n != v) {
          processed[v] = true;
          v = _graph.target(_fractional->matching(v));
          ++num;
        }

        if (num % 2 == 1) {
          std::vector<int> subblossoms(num);

          subblossoms[--num] = _blossom_set->find(n);
          _delta1->push(n, _fractional->nodeValue(n));
          v = _graph.target(_fractional->matching(n));
          while (n != v) {
            subblossoms[--num] = _blossom_set->find(v);
            _delta1->push(v, _fractional->nodeValue(v));
            v = _graph.target(_fractional->matching(v));            
          }
          
          int surface = 
            _blossom_set->join(subblossoms.begin(), subblossoms.end());
          (*_blossom_data)[surface].status = EVEN;
          (*_blossom_data)[surface].pred = INVALID;
          (*_blossom_data)[surface].next = INVALID;
          (*_blossom_data)[surface].pot = 0;
          (*_blossom_data)[surface].offset = 0;
          
          _tree_set->insert(surface);
          ++_unmatched;
        }
      }

      for (EdgeIt e(_graph); e != INVALID; ++e) {
        int si = (*_node_index)[_graph.u(e)];
        int sb = _blossom_set->find(_graph.u(e));
        int ti = (*_node_index)[_graph.v(e)];
        int tb = _blossom_set->find(_graph.v(e));
        if ((*_blossom_data)[sb].status == EVEN &&
            (*_blossom_data)[tb].status == EVEN && sb != tb) {
          _delta3->push(e, ((*_node_data)[si].pot + (*_node_data)[ti].pot -
                            dualScale * _weight[e]) / 2);
        }
      }

      for (NodeIt n(_graph); n != INVALID; ++n) {
        int nb = _blossom_set->find(n);
        if ((*_blossom_data)[nb].status != MATCHED) continue;
        int ni = (*_node_index)[n];

        for (OutArcIt e(_graph, n); e != INVALID; ++e) {
          Node v = _graph.target(e);
          int vb = _blossom_set->find(v);
          int vi = (*_node_index)[v];

          Value rw = (*_node_data)[ni].pot + (*_node_data)[vi].pot -
            dualScale * _weight[e];

          if ((*_blossom_data)[vb].status == EVEN) {

            int vt = _tree_set->find(vb);

            typename std::map<int, Arc>::iterator it =
              (*_node_data)[ni].heap_index.find(vt);

            if (it != (*_node_data)[ni].heap_index.end()) {
              if ((*_node_data)[ni].heap[it->second] > rw) {
                (*_node_data)[ni].heap.replace(it->second, e);
                (*_node_data)[ni].heap.decrease(e, rw);
                it->second = e;
              }
            } else {
              (*_node_data)[ni].heap.push(e, rw);
              (*_node_data)[ni].heap_index.insert(std::make_pair(vt, e));
            }
          }
        }
            
        if (!(*_node_data)[ni].heap.empty()) {
          _blossom_set->decrease(n, (*_node_data)[ni].heap.prio());
          _delta2->push(nb, _blossom_set->classPrio(nb));
        }
      }
    }

    /// \brief Start the algorithm
    ///
    /// This function starts the algorithm.
    ///
    /// \pre \ref init() or \ref fractionalInit() must be called
    /// before using this function.
    void start() {
      enum OpType {
        D1, D2, D3, D4
      };

      while (_unmatched > 0) {
        Value d1 = !_delta1->empty() ?
          _delta1->prio() : std::numeric_limits<Value>::max();

        Value d2 = !_delta2->empty() ?
          _delta2->prio() : std::numeric_limits<Value>::max();

        Value d3 = !_delta3->empty() ?
          _delta3->prio() : std::numeric_limits<Value>::max();

        Value d4 = !_delta4->empty() ?
          _delta4->prio() : std::numeric_limits<Value>::max();

        _delta_sum = d3; OpType ot = D3;
        if (d1 < _delta_sum) { _delta_sum = d1; ot = D1; }
        if (d2 < _delta_sum) { _delta_sum = d2; ot = D2; }
        if (d4 < _delta_sum) { _delta_sum = d4; ot = D4; }

        switch (ot) {
        case D1:
          {
            Node n = _delta1->top();
            unmatchNode(n);
            --_unmatched;
          }
          break;
        case D2:
          {
            int blossom = _delta2->top();
            Node n = _blossom_set->classTop(blossom);
            Arc a = (*_node_data)[(*_node_index)[n]].heap.top();
            if ((*_blossom_data)[blossom].next == INVALID) {
              augmentOnArc(a);
              --_unmatched;
            } else {
              extendOnArc(a);
            }
          }
          break;
        case D3:
          {
            Edge e = _delta3->top();

            int left_blossom = _blossom_set->find(_graph.u(e));
            int right_blossom = _blossom_set->find(_graph.v(e));

            if (left_blossom == right_blossom) {
              _delta3->pop();
            } else {
              int left_tree = _tree_set->find(left_blossom);
              int right_tree = _tree_set->find(right_blossom);

              if (left_tree == right_tree) {
                shrinkOnEdge(e, left_tree);
              } else {
                augmentOnEdge(e);
                _unmatched -= 2;
              }
            }
          } break;
        case D4:
          splitBlossom(_delta4->top());
          break;
        }
      }
      extractMatching();
    }

    /// \brief Run the algorithm.
    ///
    /// This method runs the \c %MaxWeightedMatching algorithm.
    ///
    /// \note mwm.run() is just a shortcut of the following code.
    /// \code
    ///   mwm.fractionalInit();
    ///   mwm.start();
    /// \endcode
    void run() {
      fractionalInit();
      start();
    }

    /// @}

    /// \name Primal Solution
    /// Functions to get the primal solution, i.e. the maximum weighted
    /// matching.\n
    /// Either \ref run() or \ref start() function should be called before
    /// using them.

    /// @{

    /// \brief Return the weight of the matching.
    ///
    /// This function returns the weight of the found matching.
    ///
    /// \pre Either run() or start() must be called before using this function.
    Value matchingWeight() const {
      Value sum = 0;
      for (NodeIt n(_graph); n != INVALID; ++n) {
        if ((*_matching)[n] != INVALID) {
          sum += _weight[(*_matching)[n]];
        }
      }
      return sum / 2;
    }

    /// \brief Return the size (cardinality) of the matching.
    ///
    /// This function returns the size (cardinality) of the found matching.
    ///
    /// \pre Either run() or start() must be called before using this function.
    int matchingSize() const {
      int num = 0;
      for (NodeIt n(_graph); n != INVALID; ++n) {
        if ((*_matching)[n] != INVALID) {
          ++num;
        }
      }
      return num /= 2;
    }

    /// \brief Return \c true if the given edge is in the matching.
    ///
    /// This function returns \c true if the given edge is in the found
    /// matching.
    ///
    /// \pre Either run() or start() must be called before using this function.
    bool matching(const Edge& edge) const {
      return edge == (*_matching)[_graph.u(edge)];
    }

    /// \brief Return the matching arc (or edge) incident to the given node.
    ///
    /// This function returns the matching arc (or edge) incident to the
    /// given node in the found matching or \c INVALID if the node is
    /// not covered by the matching.
    ///
    /// \pre Either run() or start() must be called before using this function.
    Arc matching(const Node& node) const {
      return (*_matching)[node];
    }

    /// \brief Return a const reference to the matching map.
    ///
    /// This function returns a const reference to a node map that stores
    /// the matching arc (or edge) incident to each node.
    const MatchingMap& matchingMap() const {
      return *_matching;
    }

    /// \brief Return the mate of the given node.
    ///
    /// This function returns the mate of the given node in the found
    /// matching or \c INVALID if the node is not covered by the matching.
    ///
    /// \pre Either run() or start() must be called before using this function.
    Node mate(const Node& node) const {
      return (*_matching)[node] != INVALID ?
        _graph.target((*_matching)[node]) : INVALID;
    }

    /// @}

    /// \name Dual Solution
    /// Functions to get the dual solution.\n
    /// Either \ref run() or \ref start() function should be called before
    /// using them.

    /// @{

    /// \brief Return the value of the dual solution.
    ///
    /// This function returns the value of the dual solution.
    /// It should be equal to the primal value scaled by \ref dualScale
    /// "dual scale".
    ///
    /// \pre Either run() or start() must be called before using this function.
    Value dualValue() const {
      Value sum = 0;
      for (NodeIt n(_graph); n != INVALID; ++n) {
        sum += nodeValue(n);
      }
      for (int i = 0; i < blossomNum(); ++i) {
        sum += blossomValue(i) * (blossomSize(i) / 2);
      }
      return sum;
    }

    /// \brief Return the dual value (potential) of the given node.
    ///
    /// This function returns the dual value (potential) of the given node.
    ///
    /// \pre Either run() or start() must be called before using this function.
    Value nodeValue(const Node& n) const {
      return (*_node_potential)[n];
    }

    /// \brief Return the number of the blossoms in the basis.
    ///
    /// This function returns the number of the blossoms in the basis.
    ///
    /// \pre Either run() or start() must be called before using this function.
    /// \see BlossomIt
    int blossomNum() const {
      return _blossom_potential.size();
    }

    /// \brief Return the number of the nodes in the given blossom.
    ///
    /// This function returns the number of the nodes in the given blossom.
    ///
    /// \pre Either run() or start() must be called before using this function.
    /// \see BlossomIt
    int blossomSize(int k) const {
      return _blossom_potential[k].end - _blossom_potential[k].begin;
    }

    /// \brief Return the dual value (ptential) of the given blossom.
    ///
    /// This function returns the dual value (ptential) of the given blossom.
    ///
    /// \pre Either run() or start() must be called before using this function.
    Value blossomValue(int k) const {
      return _blossom_potential[k].value;
    }

    /// \brief Iterator for obtaining the nodes of a blossom.
    ///
    /// This class provides an iterator for obtaining the nodes of the
    /// given blossom. It lists a subset of the nodes.
    /// Before using this iterator, you must allocate a
    /// MaxWeightedMatching class and execute it.
    class BlossomIt {
    public:

      /// \brief Constructor.
      ///
      /// Constructor to get the nodes of the given variable.
      ///
      /// \pre Either \ref MaxWeightedMatching::run() "algorithm.run()" or
      /// \ref MaxWeightedMatching::start() "algorithm.start()" must be
      /// called before initializing this iterator.
      BlossomIt(const MaxWeightedMatching& algorithm, int variable)
        : _algorithm(&algorithm)
      {
        _index = _algorithm->_blossom_potential[variable].begin;
        _last = _algorithm->_blossom_potential[variable].end;
      }

      /// \brief Conversion to \c Node.
      ///
      /// Conversion to \c Node.
      operator Node() const {
        return _algorithm->_blossom_node_list[_index];
      }

      /// \brief Increment operator.
      ///
      /// Increment operator.
      BlossomIt& operator++() {
        ++_index;
        return *this;
      }

      /// \brief Validity checking
      ///
      /// Checks whether the iterator is invalid.
      bool operator==(Invalid) const { return _index == _last; }

      /// \brief Validity checking
      ///
      /// Checks whether the iterator is valid.
      bool operator!=(Invalid) const { return _index != _last; }

    private:
      const MaxWeightedMatching* _algorithm;
      int _last;
      int _index;
    };

    /// @}

  };

  /// \ingroup matching
  ///
  /// \brief Weighted perfect matching in general graphs
  ///
  /// This class provides an efficient implementation of Edmond's
  /// maximum weighted perfect matching algorithm. The implementation
  /// is based on extensive use of priority queues and provides
  /// \f$O(nm\log n)\f$ time complexity.
  ///
  /// The maximum weighted perfect matching problem is to find a subset of
  /// the edges in an undirected graph with maximum overall weight for which
  /// each node has exactly one incident edge.
  /// It can be formulated with the following linear program.
  /// \f[ \sum_{e \in \delta(u)}x_e = 1 \quad \forall u\in V\f]
  /** \f[ \sum_{e \in \gamma(B)}x_e \le \frac{\vert B \vert - 1}{2}
      \quad \forall B\in\mathcal{O}\f] */
  /// \f[x_e \ge 0\quad \forall e\in E\f]
  /// \f[\max \sum_{e\in E}x_ew_e\f]
  /// where \f$\delta(X)\f$ is the set of edges incident to a node in
  /// \f$X\f$, \f$\gamma(X)\f$ is the set of edges with both ends in
  /// \f$X\f$ and \f$\mathcal{O}\f$ is the set of odd cardinality
  /// subsets of the nodes.
  ///
  /// The algorithm calculates an optimal matching and a proof of the
  /// optimality. The solution of the dual problem can be used to check
  /// the result of the algorithm. The dual linear problem is the
  /// following.
  /** \f[ y_u + y_v + \sum_{B \in \mathcal{O}, uv \in \gamma(B)}z_B \ge
      w_{uv} \quad \forall uv\in E\f] */
  /// \f[z_B \ge 0 \quad \forall B \in \mathcal{O}\f]
  /** \f[\min \sum_{u \in V}y_u + \sum_{B \in \mathcal{O}}
      \frac{\vert B \vert - 1}{2}z_B\f] */
  ///
  /// The algorithm can be executed with the run() function.
  /// After it the matching (the primal solution) and the dual solution
  /// can be obtained using the query functions and the
  /// \ref MaxWeightedPerfectMatching::BlossomIt "BlossomIt" nested class,
  /// which is able to iterate on the nodes of a blossom.
  /// If the value type is integer, then the dual solution is multiplied
  /// by \ref MaxWeightedMatching::dualScale "4".
  ///
  /// \tparam GR The undirected graph type the algorithm runs on.
  /// \tparam WM The type edge weight map. The default type is
  /// \ref concepts::Graph::EdgeMap "GR::EdgeMap<int>".
#ifdef DOXYGEN
  template <typename GR, typename WM>
#else
  template <typename GR,
            typename WM = typename GR::template EdgeMap<int> >
#endif
  class MaxWeightedPerfectMatching {
  public:

    /// The graph type of the algorithm
    typedef GR Graph;
    /// The type of the edge weight map
    typedef WM WeightMap;
    /// The value type of the edge weights
    typedef typename WeightMap::Value Value;

    /// \brief Scaling factor for dual solution
    ///
    /// Scaling factor for dual solution, it is equal to 4 or 1
    /// according to the value type.
    static const int dualScale =
      std::numeric_limits<Value>::is_integer ? 4 : 1;

    /// The type of the matching map
    typedef typename Graph::template NodeMap<typename Graph::Arc>
    MatchingMap;

  private:

    TEMPLATE_GRAPH_TYPEDEFS(Graph);

    typedef typename Graph::template NodeMap<Value> NodePotential;
    typedef std::vector<Node> BlossomNodeList;

    struct BlossomVariable {
      int begin, end;
      Value value;

      BlossomVariable(int _begin, int _end, Value _value)
        : begin(_begin), end(_end), value(_value) {}

    };

    typedef std::vector<BlossomVariable> BlossomPotential;

    const Graph& _graph;
    const WeightMap& _weight;

    MatchingMap* _matching;

    NodePotential* _node_potential;

    BlossomPotential _blossom_potential;
    BlossomNodeList _blossom_node_list;

    int _node_num;
    int _blossom_num;

    typedef RangeMap<int> IntIntMap;

    enum Status {
      EVEN = -1, MATCHED = 0, ODD = 1
    };

    typedef HeapUnionFind<Value, IntNodeMap> BlossomSet;
    struct BlossomData {
      int tree;
      Status status;
      Arc pred, next;
      Value pot, offset;
    };

    IntNodeMap *_blossom_index;
    BlossomSet *_blossom_set;
    RangeMap<BlossomData>* _blossom_data;

    IntNodeMap *_node_index;
    IntArcMap *_node_heap_index;

    struct NodeData {

      NodeData(IntArcMap& node_heap_index)
        : heap(node_heap_index) {}

      int blossom;
      Value pot;
      BinHeap<Value, IntArcMap> heap;
      std::map<int, Arc> heap_index;

      int tree;
    };

    RangeMap<NodeData>* _node_data;

    typedef ExtendFindEnum<IntIntMap> TreeSet;

    IntIntMap *_tree_set_index;
    TreeSet *_tree_set;

    IntIntMap *_delta2_index;
    BinHeap<Value, IntIntMap> *_delta2;

    IntEdgeMap *_delta3_index;
    BinHeap<Value, IntEdgeMap> *_delta3;

    IntIntMap *_delta4_index;
    BinHeap<Value, IntIntMap> *_delta4;

    Value _delta_sum;
    int _unmatched;

    typedef MaxWeightedPerfectFractionalMatching<Graph, WeightMap> 
    FractionalMatching;
    FractionalMatching *_fractional;

    void createStructures() {
      _node_num = countNodes(_graph);
      _blossom_num = _node_num * 3 / 2;

      if (!_matching) {
        _matching = new MatchingMap(_graph);
      }

      if (!_node_potential) {
        _node_potential = new NodePotential(_graph);
      }

      if (!_blossom_set) {
        _blossom_index = new IntNodeMap(_graph);
        _blossom_set = new BlossomSet(*_blossom_index);
        _blossom_data = new RangeMap<BlossomData>(_blossom_num);
      } else if (_blossom_data->size() != _blossom_num) {
        delete _blossom_data;
        _blossom_data = new RangeMap<BlossomData>(_blossom_num);
      }

      if (!_node_index) {
        _node_index = new IntNodeMap(_graph);
        _node_heap_index = new IntArcMap(_graph);
        _node_data = new RangeMap<NodeData>(_node_num,
                                            NodeData(*_node_heap_index));
      } else if (_node_data->size() != _node_num) {
        delete _node_data;
        _node_data = new RangeMap<NodeData>(_node_num,
                                            NodeData(*_node_heap_index));
      }

      if (!_tree_set) {
        _tree_set_index = new IntIntMap(_blossom_num);
        _tree_set = new TreeSet(*_tree_set_index);
      } else {
        _tree_set_index->resize(_blossom_num);
      }

      if (!_delta2) {
        _delta2_index = new IntIntMap(_blossom_num);
        _delta2 = new BinHeap<Value, IntIntMap>(*_delta2_index);
      } else {
        _delta2_index->resize(_blossom_num);
      }

      if (!_delta3) {
        _delta3_index = new IntEdgeMap(_graph);
        _delta3 = new BinHeap<Value, IntEdgeMap>(*_delta3_index);
      }

      if (!_delta4) {
        _delta4_index = new IntIntMap(_blossom_num);
        _delta4 = new BinHeap<Value, IntIntMap>(*_delta4_index);
      } else {
        _delta4_index->resize(_blossom_num);
      }
    }

    void destroyStructures() {
      if (_matching) {
        delete _matching;
      }
      if (_node_potential) {
        delete _node_potential;
      }
      if (_blossom_set) {
        delete _blossom_index;
        delete _blossom_set;
        delete _blossom_data;
      }

      if (_node_index) {
        delete _node_index;
        delete _node_heap_index;
        delete _node_data;
      }

      if (_tree_set) {
        delete _tree_set_index;
        delete _tree_set;
      }
      if (_delta2) {
        delete _delta2_index;
        delete _delta2;
      }
      if (_delta3) {
        delete _delta3_index;
        delete _delta3;
      }
      if (_delta4) {
        delete _delta4_index;
        delete _delta4;
      }
    }

    void matchedToEven(int blossom, int tree) {
      if (_delta2->state(blossom) == _delta2->IN_HEAP) {
        _delta2->erase(blossom);
      }

      if (!_blossom_set->trivial(blossom)) {
        (*_blossom_data)[blossom].pot -=
          2 * (_delta_sum - (*_blossom_data)[blossom].offset);
      }

      for (typename BlossomSet::ItemIt n(*_blossom_set, blossom);
           n != INVALID; ++n) {

        _blossom_set->increase(n, std::numeric_limits<Value>::max());
        int ni = (*_node_index)[n];

        (*_node_data)[ni].heap.clear();
        (*_node_data)[ni].heap_index.clear();

        (*_node_data)[ni].pot += _delta_sum - (*_blossom_data)[blossom].offset;

        for (InArcIt e(_graph, n); e != INVALID; ++e) {
          Node v = _graph.source(e);
          int vb = _blossom_set->find(v);
          int vi = (*_node_index)[v];

          Value rw = (*_node_data)[ni].pot + (*_node_data)[vi].pot -
            dualScale * _weight[e];

          if ((*_blossom_data)[vb].status == EVEN) {
            if (_delta3->state(e) != _delta3->IN_HEAP && blossom != vb) {
              _delta3->push(e, rw / 2);
            }
          } else {
            typename std::map<int, Arc>::iterator it =
              (*_node_data)[vi].heap_index.find(tree);

            if (it != (*_node_data)[vi].heap_index.end()) {
              if ((*_node_data)[vi].heap[it->second] > rw) {
                (*_node_data)[vi].heap.replace(it->second, e);
                (*_node_data)[vi].heap.decrease(e, rw);
                it->second = e;
              }
            } else {
              (*_node_data)[vi].heap.push(e, rw);
              (*_node_data)[vi].heap_index.insert(std::make_pair(tree, e));
            }

            if ((*_blossom_set)[v] > (*_node_data)[vi].heap.prio()) {
              _blossom_set->decrease(v, (*_node_data)[vi].heap.prio());

              if ((*_blossom_data)[vb].status == MATCHED) {
                if (_delta2->state(vb) != _delta2->IN_HEAP) {
                  _delta2->push(vb, _blossom_set->classPrio(vb) -
                               (*_blossom_data)[vb].offset);
                } else if ((*_delta2)[vb] > _blossom_set->classPrio(vb) -
                           (*_blossom_data)[vb].offset){
                  _delta2->decrease(vb, _blossom_set->classPrio(vb) -
                                   (*_blossom_data)[vb].offset);
                }
              }
            }
          }
        }
      }
      (*_blossom_data)[blossom].offset = 0;
    }

    void matchedToOdd(int blossom) {
      if (_delta2->state(blossom) == _delta2->IN_HEAP) {
        _delta2->erase(blossom);
      }
      (*_blossom_data)[blossom].offset += _delta_sum;
      if (!_blossom_set->trivial(blossom)) {
        _delta4->push(blossom, (*_blossom_data)[blossom].pot / 2 +
                     (*_blossom_data)[blossom].offset);
      }
    }

    void evenToMatched(int blossom, int tree) {
      if (!_blossom_set->trivial(blossom)) {
        (*_blossom_data)[blossom].pot += 2 * _delta_sum;
      }

      for (typename BlossomSet::ItemIt n(*_blossom_set, blossom);
           n != INVALID; ++n) {
        int ni = (*_node_index)[n];
        (*_node_data)[ni].pot -= _delta_sum;

        for (InArcIt e(_graph, n); e != INVALID; ++e) {
          Node v = _graph.source(e);
          int vb = _blossom_set->find(v);
          int vi = (*_node_index)[v];

          Value rw = (*_node_data)[ni].pot + (*_node_data)[vi].pot -
            dualScale * _weight[e];

          if (vb == blossom) {
            if (_delta3->state(e) == _delta3->IN_HEAP) {
              _delta3->erase(e);
            }
          } else if ((*_blossom_data)[vb].status == EVEN) {

            if (_delta3->state(e) == _delta3->IN_HEAP) {
              _delta3->erase(e);
            }

            int vt = _tree_set->find(vb);

            if (vt != tree) {

              Arc r = _graph.oppositeArc(e);

              typename std::map<int, Arc>::iterator it =
                (*_node_data)[ni].heap_index.find(vt);

              if (it != (*_node_data)[ni].heap_index.end()) {
                if ((*_node_data)[ni].heap[it->second] > rw) {
                  (*_node_data)[ni].heap.replace(it->second, r);
                  (*_node_data)[ni].heap.decrease(r, rw);
                  it->second = r;
                }
              } else {
                (*_node_data)[ni].heap.push(r, rw);
                (*_node_data)[ni].heap_index.insert(std::make_pair(vt, r));
              }

              if ((*_blossom_set)[n] > (*_node_data)[ni].heap.prio()) {
                _blossom_set->decrease(n, (*_node_data)[ni].heap.prio());

                if (_delta2->state(blossom) != _delta2->IN_HEAP) {
                  _delta2->push(blossom, _blossom_set->classPrio(blossom) -
                               (*_blossom_data)[blossom].offset);
                } else if ((*_delta2)[blossom] >
                           _blossom_set->classPrio(blossom) -
                           (*_blossom_data)[blossom].offset){
                  _delta2->decrease(blossom, _blossom_set->classPrio(blossom) -
                                   (*_blossom_data)[blossom].offset);
                }
              }
            }
          } else {

            typename std::map<int, Arc>::iterator it =
              (*_node_data)[vi].heap_index.find(tree);

            if (it != (*_node_data)[vi].heap_index.end()) {
              (*_node_data)[vi].heap.erase(it->second);
              (*_node_data)[vi].heap_index.erase(it);
              if ((*_node_data)[vi].heap.empty()) {
                _blossom_set->increase(v, std::numeric_limits<Value>::max());
              } else if ((*_blossom_set)[v] < (*_node_data)[vi].heap.prio()) {
                _blossom_set->increase(v, (*_node_data)[vi].heap.prio());
              }

              if ((*_blossom_data)[vb].status == MATCHED) {
                if (_blossom_set->classPrio(vb) ==
                    std::numeric_limits<Value>::max()) {
                  _delta2->erase(vb);
                } else if ((*_delta2)[vb] < _blossom_set->classPrio(vb) -
                           (*_blossom_data)[vb].offset) {
                  _delta2->increase(vb, _blossom_set->classPrio(vb) -
                                   (*_blossom_data)[vb].offset);
                }
              }
            }
          }
        }
      }
    }

    void oddToMatched(int blossom) {
      (*_blossom_data)[blossom].offset -= _delta_sum;

      if (_blossom_set->classPrio(blossom) !=
          std::numeric_limits<Value>::max()) {
        _delta2->push(blossom, _blossom_set->classPrio(blossom) -
                       (*_blossom_data)[blossom].offset);
      }

      if (!_blossom_set->trivial(blossom)) {
        _delta4->erase(blossom);
      }
    }

    void oddToEven(int blossom, int tree) {
      if (!_blossom_set->trivial(blossom)) {
        _delta4->erase(blossom);
        (*_blossom_data)[blossom].pot -=
          2 * (2 * _delta_sum - (*_blossom_data)[blossom].offset);
      }

      for (typename BlossomSet::ItemIt n(*_blossom_set, blossom);
           n != INVALID; ++n) {
        int ni = (*_node_index)[n];

        _blossom_set->increase(n, std::numeric_limits<Value>::max());

        (*_node_data)[ni].heap.clear();
        (*_node_data)[ni].heap_index.clear();
        (*_node_data)[ni].pot +=
          2 * _delta_sum - (*_blossom_data)[blossom].offset;

        for (InArcIt e(_graph, n); e != INVALID; ++e) {
          Node v = _graph.source(e);
          int vb = _blossom_set->find(v);
          int vi = (*_node_index)[v];

          Value rw = (*_node_data)[ni].pot + (*_node_data)[vi].pot -
            dualScale * _weight[e];

          if ((*_blossom_data)[vb].status == EVEN) {
            if (_delta3->state(e) != _delta3->IN_HEAP && blossom != vb) {
              _delta3->push(e, rw / 2);
            }
          } else {

            typename std::map<int, Arc>::iterator it =
              (*_node_data)[vi].heap_index.find(tree);

            if (it != (*_node_data)[vi].heap_index.end()) {
              if ((*_node_data)[vi].heap[it->second] > rw) {
                (*_node_data)[vi].heap.replace(it->second, e);
                (*_node_data)[vi].heap.decrease(e, rw);
                it->second = e;
              }
            } else {
              (*_node_data)[vi].heap.push(e, rw);
              (*_node_data)[vi].heap_index.insert(std::make_pair(tree, e));
            }

            if ((*_blossom_set)[v] > (*_node_data)[vi].heap.prio()) {
              _blossom_set->decrease(v, (*_node_data)[vi].heap.prio());

              if ((*_blossom_data)[vb].status == MATCHED) {
                if (_delta2->state(vb) != _delta2->IN_HEAP) {
                  _delta2->push(vb, _blossom_set->classPrio(vb) -
                               (*_blossom_data)[vb].offset);
                } else if ((*_delta2)[vb] > _blossom_set->classPrio(vb) -
                           (*_blossom_data)[vb].offset) {
                  _delta2->decrease(vb, _blossom_set->classPrio(vb) -
                                   (*_blossom_data)[vb].offset);
                }
              }
            }
          }
        }
      }
      (*_blossom_data)[blossom].offset = 0;
    }

    void alternatePath(int even, int tree) {
      int odd;

      evenToMatched(even, tree);
      (*_blossom_data)[even].status = MATCHED;

      while ((*_blossom_data)[even].pred != INVALID) {
        odd = _blossom_set->find(_graph.target((*_blossom_data)[even].pred));
        (*_blossom_data)[odd].status = MATCHED;
        oddToMatched(odd);
        (*_blossom_data)[odd].next = (*_blossom_data)[odd].pred;

        even = _blossom_set->find(_graph.target((*_blossom_data)[odd].pred));
        (*_blossom_data)[even].status = MATCHED;
        evenToMatched(even, tree);
        (*_blossom_data)[even].next =
          _graph.oppositeArc((*_blossom_data)[odd].pred);
      }

    }

    void destroyTree(int tree) {
      for (TreeSet::ItemIt b(*_tree_set, tree); b != INVALID; ++b) {
        if ((*_blossom_data)[b].status == EVEN) {
          (*_blossom_data)[b].status = MATCHED;
          evenToMatched(b, tree);
        } else if ((*_blossom_data)[b].status == ODD) {
          (*_blossom_data)[b].status = MATCHED;
          oddToMatched(b);
        }
      }
      _tree_set->eraseClass(tree);
    }

    void augmentOnEdge(const Edge& edge) {

      int left = _blossom_set->find(_graph.u(edge));
      int right = _blossom_set->find(_graph.v(edge));

      int left_tree = _tree_set->find(left);
      alternatePath(left, left_tree);
      destroyTree(left_tree);

      int right_tree = _tree_set->find(right);
      alternatePath(right, right_tree);
      destroyTree(right_tree);

      (*_blossom_data)[left].next = _graph.direct(edge, true);
      (*_blossom_data)[right].next = _graph.direct(edge, false);
    }

    void extendOnArc(const Arc& arc) {
      int base = _blossom_set->find(_graph.target(arc));
      int tree = _tree_set->find(base);

      int odd = _blossom_set->find(_graph.source(arc));
      _tree_set->insert(odd, tree);
      (*_blossom_data)[odd].status = ODD;
      matchedToOdd(odd);
      (*_blossom_data)[odd].pred = arc;

      int even = _blossom_set->find(_graph.target((*_blossom_data)[odd].next));
      (*_blossom_data)[even].pred = (*_blossom_data)[even].next;
      _tree_set->insert(even, tree);
      (*_blossom_data)[even].status = EVEN;
      matchedToEven(even, tree);
    }

    void shrinkOnEdge(const Edge& edge, int tree) {
      int nca = -1;
      std::vector<int> left_path, right_path;

      {
        std::set<int> left_set, right_set;
        int left = _blossom_set->find(_graph.u(edge));
        left_path.push_back(left);
        left_set.insert(left);

        int right = _blossom_set->find(_graph.v(edge));
        right_path.push_back(right);
        right_set.insert(right);

        while (true) {

          if ((*_blossom_data)[left].pred == INVALID) break;

          left =
            _blossom_set->find(_graph.target((*_blossom_data)[left].pred));
          left_path.push_back(left);
          left =
            _blossom_set->find(_graph.target((*_blossom_data)[left].pred));
          left_path.push_back(left);

          left_set.insert(left);

          if (right_set.find(left) != right_set.end()) {
            nca = left;
            break;
          }

          if ((*_blossom_data)[right].pred == INVALID) break;

          right =
            _blossom_set->find(_graph.target((*_blossom_data)[right].pred));
          right_path.push_back(right);
          right =
            _blossom_set->find(_graph.target((*_blossom_data)[right].pred));
          right_path.push_back(right);

          right_set.insert(right);

          if (left_set.find(right) != left_set.end()) {
            nca = right;
            break;
          }

        }

        if (nca == -1) {
          if ((*_blossom_data)[left].pred == INVALID) {
            nca = right;
            while (left_set.find(nca) == left_set.end()) {
              nca =
                _blossom_set->find(_graph.target((*_blossom_data)[nca].pred));
              right_path.push_back(nca);
              nca =
                _blossom_set->find(_graph.target((*_blossom_data)[nca].pred));
              right_path.push_back(nca);
            }
          } else {
            nca = left;
            while (right_set.find(nca) == right_set.end()) {
              nca =
                _blossom_set->find(_graph.target((*_blossom_data)[nca].pred));
              left_path.push_back(nca);
              nca =
                _blossom_set->find(_graph.target((*_blossom_data)[nca].pred));
              left_path.push_back(nca);
            }
          }
        }
      }

      std::vector<int> subblossoms;
      Arc prev;

      prev = _graph.direct(edge, true);
      for (int i = 0; left_path[i] != nca; i += 2) {
        subblossoms.push_back(left_path[i]);
        (*_blossom_data)[left_path[i]].next = prev;
        _tree_set->erase(left_path[i]);

        subblossoms.push_back(left_path[i + 1]);
        (*_blossom_data)[left_path[i + 1]].status = EVEN;
        oddToEven(left_path[i + 1], tree);
        _tree_set->erase(left_path[i + 1]);
        prev = _graph.oppositeArc((*_blossom_data)[left_path[i + 1]].pred);
      }

      int k = 0;
      while (right_path[k] != nca) ++k;

      subblossoms.push_back(nca);
      (*_blossom_data)[nca].next = prev;

      for (int i = k - 2; i >= 0; i -= 2) {
        subblossoms.push_back(right_path[i + 1]);
        (*_blossom_data)[right_path[i + 1]].status = EVEN;
        oddToEven(right_path[i + 1], tree);
        _tree_set->erase(right_path[i + 1]);

        (*_blossom_data)[right_path[i + 1]].next =
          (*_blossom_data)[right_path[i + 1]].pred;

        subblossoms.push_back(right_path[i]);
        _tree_set->erase(right_path[i]);
      }

      int surface =
        _blossom_set->join(subblossoms.begin(), subblossoms.end());

      for (int i = 0; i < int(subblossoms.size()); ++i) {
        if (!_blossom_set->trivial(subblossoms[i])) {
          (*_blossom_data)[subblossoms[i]].pot += 2 * _delta_sum;
        }
        (*_blossom_data)[subblossoms[i]].status = MATCHED;
      }

      (*_blossom_data)[surface].pot = -2 * _delta_sum;
      (*_blossom_data)[surface].offset = 0;
      (*_blossom_data)[surface].status = EVEN;
      (*_blossom_data)[surface].pred = (*_blossom_data)[nca].pred;
      (*_blossom_data)[surface].next = (*_blossom_data)[nca].pred;

      _tree_set->insert(surface, tree);
      _tree_set->erase(nca);
    }

    void splitBlossom(int blossom) {
      Arc next = (*_blossom_data)[blossom].next;
      Arc pred = (*_blossom_data)[blossom].pred;

      int tree = _tree_set->find(blossom);

      (*_blossom_data)[blossom].status = MATCHED;
      oddToMatched(blossom);
      if (_delta2->state(blossom) == _delta2->IN_HEAP) {
        _delta2->erase(blossom);
      }

      std::vector<int> subblossoms;
      _blossom_set->split(blossom, std::back_inserter(subblossoms));

      Value offset = (*_blossom_data)[blossom].offset;
      int b = _blossom_set->find(_graph.source(pred));
      int d = _blossom_set->find(_graph.source(next));

      int ib = -1, id = -1;
      for (int i = 0; i < int(subblossoms.size()); ++i) {
        if (subblossoms[i] == b) ib = i;
        if (subblossoms[i] == d) id = i;

        (*_blossom_data)[subblossoms[i]].offset = offset;
        if (!_blossom_set->trivial(subblossoms[i])) {
          (*_blossom_data)[subblossoms[i]].pot -= 2 * offset;
        }
        if (_blossom_set->classPrio(subblossoms[i]) !=
            std::numeric_limits<Value>::max()) {
          _delta2->push(subblossoms[i],
                        _blossom_set->classPrio(subblossoms[i]) -
                        (*_blossom_data)[subblossoms[i]].offset);
        }
      }

      if (id > ib ? ((id - ib) % 2 == 0) : ((ib - id) % 2 == 1)) {
        for (int i = (id + 1) % subblossoms.size();
             i != ib; i = (i + 2) % subblossoms.size()) {
          int sb = subblossoms[i];
          int tb = subblossoms[(i + 1) % subblossoms.size()];
          (*_blossom_data)[sb].next =
            _graph.oppositeArc((*_blossom_data)[tb].next);
        }

        for (int i = ib; i != id; i = (i + 2) % subblossoms.size()) {
          int sb = subblossoms[i];
          int tb = subblossoms[(i + 1) % subblossoms.size()];
          int ub = subblossoms[(i + 2) % subblossoms.size()];

          (*_blossom_data)[sb].status = ODD;
          matchedToOdd(sb);
          _tree_set->insert(sb, tree);
          (*_blossom_data)[sb].pred = pred;
          (*_blossom_data)[sb].next =
                           _graph.oppositeArc((*_blossom_data)[tb].next);

          pred = (*_blossom_data)[ub].next;

          (*_blossom_data)[tb].status = EVEN;
          matchedToEven(tb, tree);
          _tree_set->insert(tb, tree);
          (*_blossom_data)[tb].pred = (*_blossom_data)[tb].next;
        }

        (*_blossom_data)[subblossoms[id]].status = ODD;
        matchedToOdd(subblossoms[id]);
        _tree_set->insert(subblossoms[id], tree);
        (*_blossom_data)[subblossoms[id]].next = next;
        (*_blossom_data)[subblossoms[id]].pred = pred;

      } else {

        for (int i = (ib + 1) % subblossoms.size();
             i != id; i = (i + 2) % subblossoms.size()) {
          int sb = subblossoms[i];
          int tb = subblossoms[(i + 1) % subblossoms.size()];
          (*_blossom_data)[sb].next =
            _graph.oppositeArc((*_blossom_data)[tb].next);
        }

        for (int i = id; i != ib; i = (i + 2) % subblossoms.size()) {
          int sb = subblossoms[i];
          int tb = subblossoms[(i + 1) % subblossoms.size()];
          int ub = subblossoms[(i + 2) % subblossoms.size()];

          (*_blossom_data)[sb].status = ODD;
          matchedToOdd(sb);
          _tree_set->insert(sb, tree);
          (*_blossom_data)[sb].next = next;
          (*_blossom_data)[sb].pred =
            _graph.oppositeArc((*_blossom_data)[tb].next);

          (*_blossom_data)[tb].status = EVEN;
          matchedToEven(tb, tree);
          _tree_set->insert(tb, tree);
          (*_blossom_data)[tb].pred =
            (*_blossom_data)[tb].next =
            _graph.oppositeArc((*_blossom_data)[ub].next);
          next = (*_blossom_data)[ub].next;
        }

        (*_blossom_data)[subblossoms[ib]].status = ODD;
        matchedToOdd(subblossoms[ib]);
        _tree_set->insert(subblossoms[ib], tree);
        (*_blossom_data)[subblossoms[ib]].next = next;
        (*_blossom_data)[subblossoms[ib]].pred = pred;
      }
      _tree_set->erase(blossom);
    }

    void extractBlossom(int blossom, const Node& base, const Arc& matching) {
      if (_blossom_set->trivial(blossom)) {
        int bi = (*_node_index)[base];
        Value pot = (*_node_data)[bi].pot;

        (*_matching)[base] = matching;
        _blossom_node_list.push_back(base);
        (*_node_potential)[base] = pot;
      } else {

        Value pot = (*_blossom_data)[blossom].pot;
        int bn = _blossom_node_list.size();

        std::vector<int> subblossoms;
        _blossom_set->split(blossom, std::back_inserter(subblossoms));
        int b = _blossom_set->find(base);
        int ib = -1;
        for (int i = 0; i < int(subblossoms.size()); ++i) {
          if (subblossoms[i] == b) { ib = i; break; }
        }

        for (int i = 1; i < int(subblossoms.size()); i += 2) {
          int sb = subblossoms[(ib + i) % subblossoms.size()];
          int tb = subblossoms[(ib + i + 1) % subblossoms.size()];

          Arc m = (*_blossom_data)[tb].next;
          extractBlossom(sb, _graph.target(m), _graph.oppositeArc(m));
          extractBlossom(tb, _graph.source(m), m);
        }
        extractBlossom(subblossoms[ib], base, matching);

        int en = _blossom_node_list.size();

        _blossom_potential.push_back(BlossomVariable(bn, en, pot));
      }
    }

    void extractMatching() {
      std::vector<int> blossoms;
      for (typename BlossomSet::ClassIt c(*_blossom_set); c != INVALID; ++c) {
        blossoms.push_back(c);
      }

      for (int i = 0; i < int(blossoms.size()); ++i) {

        Value offset = (*_blossom_data)[blossoms[i]].offset;
        (*_blossom_data)[blossoms[i]].pot += 2 * offset;
        for (typename BlossomSet::ItemIt n(*_blossom_set, blossoms[i]);
             n != INVALID; ++n) {
          (*_node_data)[(*_node_index)[n]].pot -= offset;
        }

        Arc matching = (*_blossom_data)[blossoms[i]].next;
        Node base = _graph.source(matching);
        extractBlossom(blossoms[i], base, matching);
      }
    }

  public:

    /// \brief Constructor
    ///
    /// Constructor.
    MaxWeightedPerfectMatching(const Graph& graph, const WeightMap& weight)
      : _graph(graph), _weight(weight), _matching(0),
        _node_potential(0), _blossom_potential(), _blossom_node_list(),
        _node_num(0), _blossom_num(0),

        _blossom_index(0), _blossom_set(0), _blossom_data(0),
        _node_index(0), _node_heap_index(0), _node_data(0),
        _tree_set_index(0), _tree_set(0),

        _delta2_index(0), _delta2(0),
        _delta3_index(0), _delta3(0),
        _delta4_index(0), _delta4(0),

        _delta_sum(), _unmatched(0),

        _fractional(0)
    {}

    ~MaxWeightedPerfectMatching() {
      destroyStructures();
      if (_fractional) {
        delete _fractional;
      }
    }

    /// \name Execution Control
    /// The simplest way to execute the algorithm is to use the
    /// \ref run() member function.

    ///@{

    /// \brief Initialize the algorithm
    ///
    /// This function initializes the algorithm.
    void init() {
      createStructures();

      _blossom_node_list.clear();
      _blossom_potential.clear();

      for (ArcIt e(_graph); e != INVALID; ++e) {
        (*_node_heap_index)[e] = BinHeap<Value, IntArcMap>::PRE_HEAP;
      }
      for (EdgeIt e(_graph); e != INVALID; ++e) {
        (*_delta3_index)[e] = _delta3->PRE_HEAP;
      }
      for (int i = 0; i < _blossom_num; ++i) {
        (*_delta2_index)[i] = _delta2->PRE_HEAP;
        (*_delta4_index)[i] = _delta4->PRE_HEAP;
      }

<<<<<<< HEAD
      _unmatched = _node_num;
=======
      _delta2->clear();
      _delta3->clear();
      _delta4->clear();
      _blossom_set->clear();
      _tree_set->clear();
>>>>>>> 9bf68815

      int index = 0;
      for (NodeIt n(_graph); n != INVALID; ++n) {
        Value max = - std::numeric_limits<Value>::max();
        for (OutArcIt e(_graph, n); e != INVALID; ++e) {
          if (_graph.target(e) == n) continue;
          if ((dualScale * _weight[e]) / 2 > max) {
            max = (dualScale * _weight[e]) / 2;
          }
        }
        (*_node_index)[n] = index;
        (*_node_data)[index].heap_index.clear();
        (*_node_data)[index].heap.clear();
        (*_node_data)[index].pot = max;
        int blossom =
          _blossom_set->insert(n, std::numeric_limits<Value>::max());

        _tree_set->insert(blossom);

        (*_blossom_data)[blossom].status = EVEN;
        (*_blossom_data)[blossom].pred = INVALID;
        (*_blossom_data)[blossom].next = INVALID;
        (*_blossom_data)[blossom].pot = 0;
        (*_blossom_data)[blossom].offset = 0;
        ++index;
      }
      for (EdgeIt e(_graph); e != INVALID; ++e) {
        int si = (*_node_index)[_graph.u(e)];
        int ti = (*_node_index)[_graph.v(e)];
        if (_graph.u(e) != _graph.v(e)) {
          _delta3->push(e, ((*_node_data)[si].pot + (*_node_data)[ti].pot -
                            dualScale * _weight[e]) / 2);
        }
      }
    }

    /// \brief Initialize the algorithm with fractional matching
    ///
    /// This function initializes the algorithm with a fractional
    /// matching. This initialization is also called jumpstart heuristic.
    void fractionalInit() {
      createStructures();
      
      if (_fractional == 0) {
        _fractional = new FractionalMatching(_graph, _weight, false);
      }
      if (!_fractional->run()) {
        _unmatched = -1;
        return;
      }

      for (ArcIt e(_graph); e != INVALID; ++e) {
        (*_node_heap_index)[e] = BinHeap<Value, IntArcMap>::PRE_HEAP;
      }
      for (EdgeIt e(_graph); e != INVALID; ++e) {
        (*_delta3_index)[e] = _delta3->PRE_HEAP;
      }
      for (int i = 0; i < _blossom_num; ++i) {
        (*_delta2_index)[i] = _delta2->PRE_HEAP;
        (*_delta4_index)[i] = _delta4->PRE_HEAP;
      }

      _unmatched = 0;

      int index = 0;
      for (NodeIt n(_graph); n != INVALID; ++n) {
        Value pot = _fractional->nodeValue(n);
        (*_node_index)[n] = index;
        (*_node_data)[index].pot = pot;
        int blossom =
          _blossom_set->insert(n, std::numeric_limits<Value>::max());

        (*_blossom_data)[blossom].status = MATCHED;
        (*_blossom_data)[blossom].pred = INVALID;
        (*_blossom_data)[blossom].next = _fractional->matching(n);
        (*_blossom_data)[blossom].pot = 0;
        (*_blossom_data)[blossom].offset = 0;
        ++index;
      }

      typename Graph::template NodeMap<bool> processed(_graph, false);
      for (NodeIt n(_graph); n != INVALID; ++n) {
        if (processed[n]) continue;
        processed[n] = true;
        if (_fractional->matching(n) == INVALID) continue;
        int num = 1;
        Node v = _graph.target(_fractional->matching(n));
        while (n != v) {
          processed[v] = true;
          v = _graph.target(_fractional->matching(v));
          ++num;
        }

        if (num % 2 == 1) {
          std::vector<int> subblossoms(num);

          subblossoms[--num] = _blossom_set->find(n);
          v = _graph.target(_fractional->matching(n));
          while (n != v) {
            subblossoms[--num] = _blossom_set->find(v);
            v = _graph.target(_fractional->matching(v));            
          }
          
          int surface = 
            _blossom_set->join(subblossoms.begin(), subblossoms.end());
          (*_blossom_data)[surface].status = EVEN;
          (*_blossom_data)[surface].pred = INVALID;
          (*_blossom_data)[surface].next = INVALID;
          (*_blossom_data)[surface].pot = 0;
          (*_blossom_data)[surface].offset = 0;
          
          _tree_set->insert(surface);
          ++_unmatched;
        }
      }

      for (EdgeIt e(_graph); e != INVALID; ++e) {
        int si = (*_node_index)[_graph.u(e)];
        int sb = _blossom_set->find(_graph.u(e));
        int ti = (*_node_index)[_graph.v(e)];
        int tb = _blossom_set->find(_graph.v(e));
        if ((*_blossom_data)[sb].status == EVEN &&
            (*_blossom_data)[tb].status == EVEN && sb != tb) {
          _delta3->push(e, ((*_node_data)[si].pot + (*_node_data)[ti].pot -
                            dualScale * _weight[e]) / 2);
        }
      }

      for (NodeIt n(_graph); n != INVALID; ++n) {
        int nb = _blossom_set->find(n);
        if ((*_blossom_data)[nb].status != MATCHED) continue;
        int ni = (*_node_index)[n];

        for (OutArcIt e(_graph, n); e != INVALID; ++e) {
          Node v = _graph.target(e);
          int vb = _blossom_set->find(v);
          int vi = (*_node_index)[v];

          Value rw = (*_node_data)[ni].pot + (*_node_data)[vi].pot -
            dualScale * _weight[e];

          if ((*_blossom_data)[vb].status == EVEN) {

            int vt = _tree_set->find(vb);

            typename std::map<int, Arc>::iterator it =
              (*_node_data)[ni].heap_index.find(vt);

            if (it != (*_node_data)[ni].heap_index.end()) {
              if ((*_node_data)[ni].heap[it->second] > rw) {
                (*_node_data)[ni].heap.replace(it->second, e);
                (*_node_data)[ni].heap.decrease(e, rw);
                it->second = e;
              }
            } else {
              (*_node_data)[ni].heap.push(e, rw);
              (*_node_data)[ni].heap_index.insert(std::make_pair(vt, e));
            }
          }
        }
            
        if (!(*_node_data)[ni].heap.empty()) {
          _blossom_set->decrease(n, (*_node_data)[ni].heap.prio());
          _delta2->push(nb, _blossom_set->classPrio(nb));
        }
      }
    }

    /// \brief Start the algorithm
    ///
    /// This function starts the algorithm.
    ///
    /// \pre \ref init() or \ref fractionalInit() must be called before
    /// using this function.
    bool start() {
      enum OpType {
        D2, D3, D4
      };

      if (_unmatched == -1) return false;

      while (_unmatched > 0) {
        Value d2 = !_delta2->empty() ?
          _delta2->prio() : std::numeric_limits<Value>::max();

        Value d3 = !_delta3->empty() ?
          _delta3->prio() : std::numeric_limits<Value>::max();

        Value d4 = !_delta4->empty() ?
          _delta4->prio() : std::numeric_limits<Value>::max();

        _delta_sum = d3; OpType ot = D3;
        if (d2 < _delta_sum) { _delta_sum = d2; ot = D2; }
        if (d4 < _delta_sum) { _delta_sum = d4; ot = D4; }

        if (_delta_sum == std::numeric_limits<Value>::max()) {
          return false;
        }

        switch (ot) {
        case D2:
          {
            int blossom = _delta2->top();
            Node n = _blossom_set->classTop(blossom);
            Arc e = (*_node_data)[(*_node_index)[n]].heap.top();
            extendOnArc(e);
          }
          break;
        case D3:
          {
            Edge e = _delta3->top();

            int left_blossom = _blossom_set->find(_graph.u(e));
            int right_blossom = _blossom_set->find(_graph.v(e));

            if (left_blossom == right_blossom) {
              _delta3->pop();
            } else {
              int left_tree = _tree_set->find(left_blossom);
              int right_tree = _tree_set->find(right_blossom);

              if (left_tree == right_tree) {
                shrinkOnEdge(e, left_tree);
              } else {
                augmentOnEdge(e);
                _unmatched -= 2;
              }
            }
          } break;
        case D4:
          splitBlossom(_delta4->top());
          break;
        }
      }
      extractMatching();
      return true;
    }

    /// \brief Run the algorithm.
    ///
    /// This method runs the \c %MaxWeightedPerfectMatching algorithm.
    ///
    /// \note mwpm.run() is just a shortcut of the following code.
    /// \code
    ///   mwpm.fractionalInit();
    ///   mwpm.start();
    /// \endcode
    bool run() {
      fractionalInit();
      return start();
    }

    /// @}

    /// \name Primal Solution
    /// Functions to get the primal solution, i.e. the maximum weighted
    /// perfect matching.\n
    /// Either \ref run() or \ref start() function should be called before
    /// using them.

    /// @{

    /// \brief Return the weight of the matching.
    ///
    /// This function returns the weight of the found matching.
    ///
    /// \pre Either run() or start() must be called before using this function.
    Value matchingWeight() const {
      Value sum = 0;
      for (NodeIt n(_graph); n != INVALID; ++n) {
        if ((*_matching)[n] != INVALID) {
          sum += _weight[(*_matching)[n]];
        }
      }
      return sum / 2;
    }

    /// \brief Return \c true if the given edge is in the matching.
    ///
    /// This function returns \c true if the given edge is in the found
    /// matching.
    ///
    /// \pre Either run() or start() must be called before using this function.
    bool matching(const Edge& edge) const {
      return static_cast<const Edge&>((*_matching)[_graph.u(edge)]) == edge;
    }

    /// \brief Return the matching arc (or edge) incident to the given node.
    ///
    /// This function returns the matching arc (or edge) incident to the
    /// given node in the found matching or \c INVALID if the node is
    /// not covered by the matching.
    ///
    /// \pre Either run() or start() must be called before using this function.
    Arc matching(const Node& node) const {
      return (*_matching)[node];
    }

    /// \brief Return a const reference to the matching map.
    ///
    /// This function returns a const reference to a node map that stores
    /// the matching arc (or edge) incident to each node.
    const MatchingMap& matchingMap() const {
      return *_matching;
    }

    /// \brief Return the mate of the given node.
    ///
    /// This function returns the mate of the given node in the found
    /// matching or \c INVALID if the node is not covered by the matching.
    ///
    /// \pre Either run() or start() must be called before using this function.
    Node mate(const Node& node) const {
      return _graph.target((*_matching)[node]);
    }

    /// @}

    /// \name Dual Solution
    /// Functions to get the dual solution.\n
    /// Either \ref run() or \ref start() function should be called before
    /// using them.

    /// @{

    /// \brief Return the value of the dual solution.
    ///
    /// This function returns the value of the dual solution.
    /// It should be equal to the primal value scaled by \ref dualScale
    /// "dual scale".
    ///
    /// \pre Either run() or start() must be called before using this function.
    Value dualValue() const {
      Value sum = 0;
      for (NodeIt n(_graph); n != INVALID; ++n) {
        sum += nodeValue(n);
      }
      for (int i = 0; i < blossomNum(); ++i) {
        sum += blossomValue(i) * (blossomSize(i) / 2);
      }
      return sum;
    }

    /// \brief Return the dual value (potential) of the given node.
    ///
    /// This function returns the dual value (potential) of the given node.
    ///
    /// \pre Either run() or start() must be called before using this function.
    Value nodeValue(const Node& n) const {
      return (*_node_potential)[n];
    }

    /// \brief Return the number of the blossoms in the basis.
    ///
    /// This function returns the number of the blossoms in the basis.
    ///
    /// \pre Either run() or start() must be called before using this function.
    /// \see BlossomIt
    int blossomNum() const {
      return _blossom_potential.size();
    }

    /// \brief Return the number of the nodes in the given blossom.
    ///
    /// This function returns the number of the nodes in the given blossom.
    ///
    /// \pre Either run() or start() must be called before using this function.
    /// \see BlossomIt
    int blossomSize(int k) const {
      return _blossom_potential[k].end - _blossom_potential[k].begin;
    }

    /// \brief Return the dual value (ptential) of the given blossom.
    ///
    /// This function returns the dual value (ptential) of the given blossom.
    ///
    /// \pre Either run() or start() must be called before using this function.
    Value blossomValue(int k) const {
      return _blossom_potential[k].value;
    }

    /// \brief Iterator for obtaining the nodes of a blossom.
    ///
    /// This class provides an iterator for obtaining the nodes of the
    /// given blossom. It lists a subset of the nodes.
    /// Before using this iterator, you must allocate a
    /// MaxWeightedPerfectMatching class and execute it.
    class BlossomIt {
    public:

      /// \brief Constructor.
      ///
      /// Constructor to get the nodes of the given variable.
      ///
      /// \pre Either \ref MaxWeightedPerfectMatching::run() "algorithm.run()"
      /// or \ref MaxWeightedPerfectMatching::start() "algorithm.start()"
      /// must be called before initializing this iterator.
      BlossomIt(const MaxWeightedPerfectMatching& algorithm, int variable)
        : _algorithm(&algorithm)
      {
        _index = _algorithm->_blossom_potential[variable].begin;
        _last = _algorithm->_blossom_potential[variable].end;
      }

      /// \brief Conversion to \c Node.
      ///
      /// Conversion to \c Node.
      operator Node() const {
        return _algorithm->_blossom_node_list[_index];
      }

      /// \brief Increment operator.
      ///
      /// Increment operator.
      BlossomIt& operator++() {
        ++_index;
        return *this;
      }

      /// \brief Validity checking
      ///
      /// This function checks whether the iterator is invalid.
      bool operator==(Invalid) const { return _index == _last; }

      /// \brief Validity checking
      ///
      /// This function checks whether the iterator is valid.
      bool operator!=(Invalid) const { return _index != _last; }

    private:
      const MaxWeightedPerfectMatching* _algorithm;
      int _last;
      int _index;
    };

    /// @}

  };

} //END OF NAMESPACE LEMON

#endif //LEMON_MATCHING_H<|MERGE_RESOLUTION|>--- conflicted
+++ resolved
@@ -1624,14 +1624,14 @@
         (*_delta4_index)[i] = _delta4->PRE_HEAP;
       }
       
+      _unmatched = _node_num;
+
       _delta1->clear();
       _delta2->clear();
       _delta3->clear();
       _delta4->clear();
       _blossom_set->clear();
       _tree_set->clear();
-
-      _unmatched = _node_num;
 
       int index = 0;
       for (NodeIt n(_graph); n != INVALID; ++n) {
@@ -3031,15 +3031,13 @@
         (*_delta4_index)[i] = _delta4->PRE_HEAP;
       }
 
-<<<<<<< HEAD
       _unmatched = _node_num;
-=======
+
       _delta2->clear();
       _delta3->clear();
       _delta4->clear();
       _blossom_set->clear();
       _tree_set->clear();
->>>>>>> 9bf68815
 
       int index = 0;
       for (NodeIt n(_graph); n != INVALID; ++n) {
