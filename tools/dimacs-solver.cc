--- conflicted
+++ resolved
@@ -42,12 +42,8 @@
 
 #include <lemon/dijkstra.h>
 #include <lemon/preflow.h>
-<<<<<<< HEAD
 #include <lemon/matching.h>
-=======
-#include <lemon/max_matching.h>
 #include <lemon/network_simplex.h>
->>>>>>> 48414943
 
 using namespace lemon;
 typedef SmartDigraph Digraph;
@@ -105,7 +101,7 @@
   Digraph::NodeMap<Value> sup(g);
   Timer ti;
   ti.restart();
-  readDimacsMin(is, g, lower, cap, cost, sup, desc);
+  readDimacsMin(is, g, lower, cap, cost, sup, 0, desc);
   if (report) std::cerr << "Read the file: " << ti << '\n';
   ti.restart();
   NetworkSimplex<Digraph, Value> ns(g);
